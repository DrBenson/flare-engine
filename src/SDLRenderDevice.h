--- conflicted
+++ resolved
@@ -117,12 +117,6 @@
 
 	SDL_Surface* screen;
 	SDL_Surface* titlebar_icon;
-<<<<<<< HEAD
-
-	// These are for keeping the render stack frame small.
-	Sprite *m_ttf_renderable;
-=======
->>>>>>> 73314dc4
 };
 
 #endif // SDLRENDERDEVICE_H