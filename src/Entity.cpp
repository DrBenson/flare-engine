/*
Copyright © 2011-2012 Clint Bellanger and kitano
Copyright © 2012 Stefan Beller

This file is part of FLARE.

FLARE is free software: you can redistribute it and/or modify it under the terms
of the GNU General Public License as published by the Free Software Foundation,
either version 3 of the License, or (at your option) any later version.

FLARE is distributed in the hope that it will be useful, but WITHOUT ANY
WARRANTY; without even the implied warranty of MERCHANTABILITY or FITNESS FOR A
PARTICULAR PURPOSE.  See the GNU General Public License for more details.

You should have received a copy of the GNU General Public License along with
FLARE.  If not, see http://www.gnu.org/licenses/
*/

/**
 * class Entity
 *
 * An Entity represents any character in the game - the player, allies, enemies
 * This base class handles logic common to all of these child classes
 */

#include "Animation.h"
#include "AnimationManager.h"
#include "AnimationSet.h"
#include "CommonIncludes.h"
#include "Entity.h"
#include "SharedResources.h"
#include "UtilsMath.h"
#include "SharedGameResources.h"

#include <math.h>

#ifdef _MSC_VER
#define M_SQRT2 sqrt(2.0)
#endif

const int directionDeltaX[8] =   {-1, -1, -1,  0,  1,  1,  1,  0};
const int directionDeltaY[8] =   { 1,  0, -1, -1, -1,  0,  1,  1};
const float speedMultiplyer[8] = { 1.0/M_SQRT2, 1.0, 1.0/M_SQRT2, 1.0, 1.0/M_SQRT2, 1.0, 1.0/M_SQRT2, 1.0};

using namespace std;

Entity::Entity()
	: sprites(NULL)
	, sfx_phys(false)
	, sfx_ment(false)
	, sfx_hit(false)
	, sfx_die(false)
	, sfx_critdie(false)
	, sfx_block(false)
	, activeAnimation(NULL)
	, animationSet(NULL) {
}

Entity::Entity(const Entity &e)
	: sprites(e.sprites)
	, sfx_phys(e.sfx_phys)
	, sfx_ment(e.sfx_ment)
	, sfx_hit(e.sfx_hit)
	, sfx_die(e.sfx_die)
	, sfx_critdie(e.sfx_critdie)
	, sfx_block(e.sfx_block)
	, activeAnimation(new Animation(*e.activeAnimation))
	, animationSet(e.animationSet)
	, stats(StatBlock(e.stats)) {
}

/**
 * move()
 * Apply speed to the direction faced.
 *
 * @return Returns false if wall collision, otherwise true.
 */
bool Entity::move() {

<<<<<<< HEAD
	if (stats.effects.forced_move)
		return map->collider.move(stats.pos.x, stats.pos.y, stats.forced_speed.x, stats.forced_speed.y, stats.movement_type, stats.hero);

	if (stats.effects.speed == 0) return false;

	float speed = stats.speed * speedMultiplyer[stats.direction] * stats.effects.speed / 100;
	float dx = speed * directionDeltaX[stats.direction];
	float dy = speed * directionDeltaY[stats.direction];


	bool full_move = map->collider.move(stats.pos.x, stats.pos.y, dx, dy, stats.movement_type, stats.hero);
=======
	if (stats.effects.forced_move) {
		return mapr->collider.move(stats.pos.x, stats.pos.y, stats.forced_speed.x, stats.forced_speed.y, 1, stats.movement_type, stats.hero);
	}

	if (stats.effects.speed == 0) return false;

	int speed_diagonal = stats.dspeed;
	int speed_straight = stats.speed;

	speed_diagonal = (speed_diagonal * stats.effects.speed) / 100;
	speed_straight = (speed_straight * stats.effects.speed) / 100;

	bool full_move = false;

	switch (stats.direction) {
		case 0:
			full_move = mapr->collider.move(stats.pos.x, stats.pos.y, -1, 1, speed_diagonal, stats.movement_type, stats.hero);
			break;
		case 1:
			full_move =  mapr->collider.move(stats.pos.x, stats.pos.y, -1, 0, speed_straight, stats.movement_type, stats.hero);
			break;
		case 2:
			full_move =  mapr->collider.move(stats.pos.x, stats.pos.y, -1, -1, speed_diagonal, stats.movement_type, stats.hero);
			break;
		case 3:
			full_move =  mapr->collider.move(stats.pos.x, stats.pos.y, 0, -1, speed_straight, stats.movement_type, stats.hero);
			break;
		case 4:
			full_move =  mapr->collider.move(stats.pos.x, stats.pos.y, 1, -1, speed_diagonal, stats.movement_type, stats.hero);
			break;
		case 5:
			full_move =  mapr->collider.move(stats.pos.x, stats.pos.y, 1, 0, speed_straight, stats.movement_type, stats.hero);
			break;
		case 6:
			full_move =  mapr->collider.move(stats.pos.x, stats.pos.y, 1, 1, speed_diagonal, stats.movement_type, stats.hero);
			break;
		case 7:
			full_move =  mapr->collider.move(stats.pos.x, stats.pos.y, 0, 1, speed_straight, stats.movement_type, stats.hero);
			break;
	}
>>>>>>> 1b587d8e

	return full_move;
}

/**
 * Whenever a hazard collides with an entity, this function resolves the effect
 * Called by HazardManager
 *
 * Returns false on miss
 */
bool Entity::takeHit(const Hazard &h) {

	//check if this enemy should be affected by this hazard based on the category
	if(!powers->powers[h.power_index].target_categories.empty() && !stats.hero) {
		//the power has a target category requirement, so if it doesnt match, dont continue
		bool match_found = false;
		for (unsigned int i=0; i<stats.categories.size(); i++) {
			if(std::find(powers->powers[h.power_index].target_categories.begin(), powers->powers[h.power_index].target_categories.end(), stats.categories[i]) != powers->powers[h.power_index].target_categories.end()) {
				match_found = true;
			}
		}
		if(!match_found)
			return false;
	}

	//if the target is already dead, they cannot be hit
	if ((stats.cur_state == ENEMY_DEAD || stats.cur_state == ENEMY_CRITDEAD) && !stats.hero)
		return false;

	if(stats.cur_state == AVATAR_DEAD && stats.hero)
		return false;

	//if the target is an enemy and they are not already in combat, activate a beacon to draw other enemies into battle
	if (!stats.in_combat && !stats.hero && !stats.hero_ally) {
		stats.join_combat = true;
		stats.in_combat = true;
		stats.last_seen.x = pc->stats.pos.x;
		stats.last_seen.y = pc->stats.pos.y;
		powers->activate(stats.power_index[BEACON], &stats, stats.pos); //emit beacon
	}

	// exit if it was a beacon (to prevent stats.targeted from being set)
	if (powers->powers[h.power_index].beacon) return false;

	// prepare the combat text
	CombatText *combat_text = comb;

	// if it's a miss, do nothing
	int accuracy = h.accuracy;
	if(powers->powers[h.power_index].mod_accuracy_mode == STAT_MODIFIER_MODE_MULTIPLY)
		accuracy = accuracy * powers->powers[h.power_index].mod_accuracy_value / 100;
	else if(powers->powers[h.power_index].mod_accuracy_mode == STAT_MODIFIER_MODE_ADD)
		accuracy += powers->powers[h.power_index].mod_accuracy_value;
	else if(powers->powers[h.power_index].mod_accuracy_mode == STAT_MODIFIER_MODE_ABSOLUTE)
		accuracy = powers->powers[h.power_index].mod_accuracy_value;

	int avoidance = 0;
	if(!powers->powers[h.power_index].trait_avoidance_ignore) {
		avoidance = stats.get(STAT_AVOIDANCE);
		if (stats.effects.triggered_block) avoidance *= 2;
	}

	int true_avoidance = 100 - (accuracy + 25 - avoidance);
	//if we are using an absolute accuracy, offset the constant 25 added to the accuracy
	if(powers->powers[h.power_index].mod_accuracy_mode == STAT_MODIFIER_MODE_ABSOLUTE)
		true_avoidance += 25;
	clampFloor(true_avoidance, MIN_AVOIDANCE);
	clampCeil(true_avoidance, MAX_AVOIDANCE);

	if (percentChance(true_avoidance)) {
		combat_text->addMessage(msg->get("miss"), stats.pos, COMBAT_MESSAGE_MISS);
		return false;
	}

	// calculate base damage
	int dmg = randBetween(h.dmg_min, h.dmg_max);

	if(powers->powers[h.power_index].mod_damage_mode == STAT_MODIFIER_MODE_MULTIPLY)
		dmg = dmg * powers->powers[h.power_index].mod_damage_value_min / 100;
	else if(powers->powers[h.power_index].mod_damage_mode == STAT_MODIFIER_MODE_ADD)
		dmg += powers->powers[h.power_index].mod_damage_value_min;
	else if(powers->powers[h.power_index].mod_damage_mode == STAT_MODIFIER_MODE_ABSOLUTE)
		dmg = randBetween(powers->powers[h.power_index].mod_damage_value_min, powers->powers[h.power_index].mod_damage_value_max);

	// apply elemental resistance
	if (h.trait_elemental >= 0 && unsigned(h.trait_elemental) < stats.vulnerable.size()) {
		unsigned i = h.trait_elemental;
		int vulnerable = stats.vulnerable[i];
		clampFloor(vulnerable,MIN_RESIST);
		if (stats.vulnerable[i] < 100)
			clampCeil(vulnerable,MAX_RESIST);
		dmg = (dmg * vulnerable) / 100;
	}

	if (!h.trait_armor_penetration) { // armor penetration ignores all absorption
		// substract absorption from armor
		int absorption = randBetween(stats.get(STAT_ABS_MIN), stats.get(STAT_ABS_MAX));

		if (stats.effects.triggered_block) {
			absorption += absorption + stats.get(STAT_ABS_MAX); // blocking doubles your absorb amount
		}

		if (absorption > 0 && dmg > 0) {
			int abs = absorption;
			if ((abs*100)/dmg < MIN_BLOCK)
				absorption = (dmg * MIN_BLOCK) /100;
			if ((abs*100)/dmg > MAX_BLOCK)
				absorption = (dmg * MAX_BLOCK) /100;
			if ((abs*100)/dmg < MIN_ABSORB && !stats.effects.triggered_block)
				absorption = (dmg * MIN_ABSORB) /100;
			if ((abs*100)/dmg > MAX_ABSORB && !stats.effects.triggered_block)
				absorption = (dmg * MAX_ABSORB) /100;

			// Sometimes, the absorb limits cause absorbtion to drop to 1
			// This could be confusing to a player that has something with an absorb of 1 equipped
			// So we round absorption up in this case
			if (absorption == 0) absorption = 1;
		}

		dmg = dmg - absorption;
		if (dmg <= 0) {
			dmg = 0;
			if (h.trait_elemental < 0) {
				if (stats.effects.triggered_block && MAX_BLOCK < 100) dmg = 1;
				else if (!stats.effects.triggered_block && MAX_ABSORB < 100) dmg = 1;
			}
			else {
				if (MAX_RESIST < 100) dmg = 1;
			}
			sfx_block = true;
			resetActiveAnimation();
		}
	}

	// check for crits
	int true_crit_chance = h.crit_chance;

	if(powers->powers[h.power_index].mod_crit_mode == STAT_MODIFIER_MODE_MULTIPLY)
		true_crit_chance = true_crit_chance * powers->powers[h.power_index].mod_crit_value / 100;
	else if(powers->powers[h.power_index].mod_crit_mode == STAT_MODIFIER_MODE_ADD)
		true_crit_chance += powers->powers[h.power_index].mod_crit_value;
	else if(powers->powers[h.power_index].mod_crit_mode == STAT_MODIFIER_MODE_ABSOLUTE)
		true_crit_chance = powers->powers[h.power_index].mod_crit_value;

	if (stats.effects.stun || stats.effects.speed < 100)
		true_crit_chance += h.trait_crits_impaired;

	bool crit = percentChance(true_crit_chance);
	if (crit) {
		dmg = dmg + h.dmg_max;
		if(!stats.hero)
			mapr->shaky_cam_ticks = MAX_FRAMES_PER_SEC/2;
	}

	if(stats.hero)
		combat_text->addMessage(dmg, stats.pos, COMBAT_MESSAGE_TAKEDMG);
	else {
		if(crit)
			combat_text->addMessage(dmg, stats.pos, COMBAT_MESSAGE_CRIT);
		else
			combat_text->addMessage(dmg, stats.pos, COMBAT_MESSAGE_GIVEDMG);
	}

	// apply damage
	stats.takeDamage(dmg);

	// damage always breaks stun
	if (dmg > 0) stats.effects.removeEffectType("stun");

	// after effects
	if (stats.hp > 0 && dmg > 0) {

		if (h.mod_power > 0) powers->effect(&stats, h.mod_power,h.source_type);
		powers->effect(&stats, h.power_index,h.source_type);

		if (!stats.effects.immunity) {
			if (stats.effects.forced_move) {
				float theta = calcTheta(h.src_stats->pos.x, h.src_stats->pos.y, stats.pos.x, stats.pos.y);
				stats.forced_speed.x = stats.effects.forced_speed * cos(theta);
				stats.forced_speed.y = stats.effects.forced_speed * sin(theta);
			}
			if (h.hp_steal != 0) {
				int steal_amt = (dmg * h.hp_steal) / 100;
				if (steal_amt == 0) steal_amt = 1;
				combat_text->addMessage(msg->get("+%d HP",steal_amt), h.src_stats->pos, COMBAT_MESSAGE_BUFF);
				h.src_stats->hp = min(h.src_stats->hp + steal_amt, h.src_stats->get(STAT_HP_MAX));
			}
			if (h.mp_steal != 0) {
				int steal_amt = (dmg * h.mp_steal) / 100;
				if (steal_amt == 0) steal_amt = 1;
				combat_text->addMessage(msg->get("+%d MP",steal_amt), h.src_stats->pos, COMBAT_MESSAGE_BUFF);
				h.src_stats->mp = min(h.src_stats->mp + steal_amt, h.src_stats->get(STAT_MP_MAX));
			}
		}
	}

	// post effect power
	if (h.post_power > 0 && dmg > 0) {
		powers->activate(h.post_power, h.src_stats, stats.pos);
	}

	// interrupted to new state
	if (dmg > 0) {

		if(stats.hp <= 0) {
			stats.effects.triggered_death = true;
			if(stats.hero)
				stats.cur_state = AVATAR_DEAD;
			else {
				doRewards(h.source_type);
				if (crit)
					stats.cur_state = ENEMY_CRITDEAD;
				else
					stats.cur_state = ENEMY_DEAD;
				mapr->collider.unblock(stats.pos.x,stats.pos.y);
			}
		}
		// don't go through a hit animation if stunned
		else if (!stats.effects.stun && !percentChance(stats.get(STAT_POISE))) {
			sfx_hit = true;

			if(!percentChance(stats.get(STAT_POISE)) && stats.cooldown_hit_ticks == 0) {
				if(stats.hero)
					stats.cur_state = AVATAR_HIT;
				else
					stats.cur_state = ENEMY_HIT;
				stats.cooldown_hit_ticks = stats.cooldown_hit;
			}
			// roll to see if the enemy's ON_HIT power is casted
			if (percentChance(stats.power_chance[ON_HIT])) {
				powers->activate(stats.power_index[ON_HIT], &stats, stats.pos);
			}
		}
		// just play the hit sound
		else
			sfx_hit = true;
	}

	return true;
}

void Entity::resetActiveAnimation() {
	activeAnimation->reset();
}

/**
 * Set the entity's current animation by name
 */
bool Entity::setAnimation(const string& animationName) {

	// if the animation is already the requested one do nothing
	if (activeAnimation != NULL && activeAnimation->getName() == animationName)
		return true;

	delete activeAnimation;
	activeAnimation = animationSet->getAnimation(animationName);

	if (activeAnimation == NULL)
		fprintf(stderr, "Entity::setAnimation(%s): not found\n", animationName.c_str());

	return activeAnimation == NULL;
}

Entity::~Entity () {

	delete activeAnimation;
}
<|MERGE_RESOLUTION|>--- conflicted
+++ resolved
@@ -77,9 +77,9 @@
  */
 bool Entity::move() {
 
-<<<<<<< HEAD
+
 	if (stats.effects.forced_move)
-		return map->collider.move(stats.pos.x, stats.pos.y, stats.forced_speed.x, stats.forced_speed.y, stats.movement_type, stats.hero);
+		return mapr->collider.move(stats.pos.x, stats.pos.y, stats.forced_speed.x, stats.forced_speed.y, stats.movement_type, stats.hero);
 
 	if (stats.effects.speed == 0) return false;
 
@@ -87,50 +87,7 @@
 	float dx = speed * directionDeltaX[stats.direction];
 	float dy = speed * directionDeltaY[stats.direction];
 
-
-	bool full_move = map->collider.move(stats.pos.x, stats.pos.y, dx, dy, stats.movement_type, stats.hero);
-=======
-	if (stats.effects.forced_move) {
-		return mapr->collider.move(stats.pos.x, stats.pos.y, stats.forced_speed.x, stats.forced_speed.y, 1, stats.movement_type, stats.hero);
-	}
-
-	if (stats.effects.speed == 0) return false;
-
-	int speed_diagonal = stats.dspeed;
-	int speed_straight = stats.speed;
-
-	speed_diagonal = (speed_diagonal * stats.effects.speed) / 100;
-	speed_straight = (speed_straight * stats.effects.speed) / 100;
-
-	bool full_move = false;
-
-	switch (stats.direction) {
-		case 0:
-			full_move = mapr->collider.move(stats.pos.x, stats.pos.y, -1, 1, speed_diagonal, stats.movement_type, stats.hero);
-			break;
-		case 1:
-			full_move =  mapr->collider.move(stats.pos.x, stats.pos.y, -1, 0, speed_straight, stats.movement_type, stats.hero);
-			break;
-		case 2:
-			full_move =  mapr->collider.move(stats.pos.x, stats.pos.y, -1, -1, speed_diagonal, stats.movement_type, stats.hero);
-			break;
-		case 3:
-			full_move =  mapr->collider.move(stats.pos.x, stats.pos.y, 0, -1, speed_straight, stats.movement_type, stats.hero);
-			break;
-		case 4:
-			full_move =  mapr->collider.move(stats.pos.x, stats.pos.y, 1, -1, speed_diagonal, stats.movement_type, stats.hero);
-			break;
-		case 5:
-			full_move =  mapr->collider.move(stats.pos.x, stats.pos.y, 1, 0, speed_straight, stats.movement_type, stats.hero);
-			break;
-		case 6:
-			full_move =  mapr->collider.move(stats.pos.x, stats.pos.y, 1, 1, speed_diagonal, stats.movement_type, stats.hero);
-			break;
-		case 7:
-			full_move =  mapr->collider.move(stats.pos.x, stats.pos.y, 0, 1, speed_straight, stats.movement_type, stats.hero);
-			break;
-	}
->>>>>>> 1b587d8e
+	bool full_move = mapr->collider.move(stats.pos.x, stats.pos.y, dx, dy, stats.movement_type, stats.hero);
 
 	return full_move;
 }
