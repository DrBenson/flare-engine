--- conflicted
+++ resolved
@@ -354,16 +354,12 @@
 			} else if (infile.key == "corpse_timeout") {
 				CORPSE_TIMEOUT = toInt(infile.val);
 			} else if (infile.key == "sell_without_vendor") {
-<<<<<<< HEAD
 				if (toInt(infile.val) == 1)
 					SELL_WITHOUT_VENDOR = true;
 				else
 					SELL_WITHOUT_VENDOR = false;
-=======
-				SELL_WITHOUT_VENDOR = toInt(infile.val);
 			} else if (infile.key == "aim_assist") {
 				AIM_ASSIST = toInt(infile.val);
->>>>>>> 9ca8156f
 			}
 		}
 		infile.close();
