/*
Copyright © 2011-2012 Clint Bellanger
Copyright © 2012 Igor Paliychuk
Copyright © 2012 Stefan Beller
Copyright © 2013 Henrik Andersson

This file is part of FLARE.

FLARE is free software: you can redistribute it and/or modify it under the terms
of the GNU General Public License as published by the Free Software Foundation,
either version 3 of the License, or (at your option) any later version.

FLARE is distributed in the hope that it will be useful, but WITHOUT ANY
WARRANTY; without even the implied warranty of MERCHANTABILITY or FITNESS FOR A
PARTICULAR PURPOSE.  See the GNU General Public License for more details.

You should have received a copy of the GNU General Public License along with
FLARE.  If not, see http://www.gnu.org/licenses/
*/

/**
 * class MenuInventory
 */

#include "CommonIncludes.h"
#include "FileParser.h"
#include "Menu.h"
#include "MenuInventory.h"
#include "Settings.h"
#include "SharedGameResources.h"
#include "SharedResources.h"
#include "StatBlock.h"
#include "UtilsParsing.h"
#include "WidgetButton.h"

using namespace std;

MenuInventory::MenuInventory(StatBlock *_stats) {
	stats = _stats;
	MAX_EQUIPPED = 4;
	MAX_CARRIED = 64;
	visible = false;
	background = loadGraphicSurface("images/menus/inventory.png");

	currency = 0;

	drag_prev_src = -1;
	changed_equipment = true;
	changed_artifact = true;
	log_msg = "";

	drop_stack.item = 0;
	drop_stack.quantity = 0;

	closeButton = new WidgetButton("images/menus/buttons/button_x.png");

	// Load config settings
	SDL_Rect equipment_slot;
	FileParser infile;
	if(infile.open("menus/inventory.txt")) {
		while(infile.next()) {
			infile.val = infile.val + ',';

			if(infile.key == "close") {
				close_pos.x = eatFirstInt(infile.val,',');
				close_pos.y = eatFirstInt(infile.val,',');
			}
			else if(infile.key == "equipment_slot") {
				equipment_slot.x = eatFirstInt(infile.val,',');
				equipment_slot.y = eatFirstInt(infile.val,',');
				equipment_slot.w = equipment_slot.h = eatFirstInt(infile.val,',');
				equipped_area.push_back(equipment_slot);
				slot_type.push_back(eatFirstString(infile.val,','));
			}
			else if(infile.key == "slot_name") {
				slot_desc.push_back(eatFirstString(infile.val,','));
			}
			else if(infile.key == "carried_area") {
				carried_area.x = eatFirstInt(infile.val,',');
				carried_area.y = eatFirstInt(infile.val,',');
			}
			else if (infile.key == "carried_cols") {
				carried_cols = eatFirstInt(infile.val,',');
			}
			else if (infile.key == "carried_rows") {
				carried_rows = eatFirstInt(infile.val,',');
			}
			else if (infile.key == "caption") {
				title =  eatLabelInfo(infile.val);
			}
			else if (infile.key == "currency") {
				currency_lbl =  eatLabelInfo(infile.val);
			}
			else if (infile.key == "help") {
				help_pos.x = eatFirstInt(infile.val,',');
				help_pos.y = eatFirstInt(infile.val,',');
				help_pos.w = eatFirstInt(infile.val,',');
				help_pos.h = eatFirstInt(infile.val,',');
			}
		}
		infile.close();
	}

	MAX_EQUIPPED = equipped_area.size();
	MAX_CARRIED = carried_cols * carried_rows;

	color_normal = font->getColor("menu_normal");
	color_high = font->getColor("menu_bonus");
}

void MenuInventory::update() {
	for (int i=0; i<MAX_EQUIPPED; i++) {
		equipped_area[i].x += window_area.x;
		equipped_area[i].y += window_area.y;
	}

	carried_area.x += window_area.x;
	carried_area.y += window_area.y;
	carried_area.w = carried_cols*ICON_SIZE;
	carried_area.h = carried_rows*ICON_SIZE;

	inventory[EQUIPMENT].init(MAX_EQUIPPED, equipped_area, slot_type);
	inventory[CARRIED].init(MAX_CARRIED, carried_area, ICON_SIZE, carried_cols);

	closeButton->pos.x = window_area.x+close_pos.x;
	closeButton->pos.y = window_area.y+close_pos.y;

	for (int i = 0; i < MAX_EQUIPPED; i++) {
		tablist.add(inventory[EQUIPMENT].slots[i]);
	}
	for (int i = 0; i < MAX_CARRIED; i++) {
		tablist.add(inventory[CARRIED].slots[i]);
	}
}

void MenuInventory::logic() {

	// if the player has just died, the penalty is half his current currency.
	if (stats->death_penalty && DEATH_PENALTY) {
		std::string death_message = "";

		// remove a % of currency
		if (DEATH_PENALTY_CURRENCY > 0) {
<<<<<<< HEAD
			removeCurrency((getCurrency() * DEATH_PENALTY_CURRENCY) / 100);
			death_message += msg->get("Lost %d% of %s. ", DEATH_PENALTY_CURRENCY, CURRENCY);
=======
			if (currency > 0)
				currency -= (currency * DEATH_PENALTY_CURRENCY) / 100;
			death_message += msg->get("Lost %d%% of %s. ", DEATH_PENALTY_CURRENCY, CURRENCY);
>>>>>>> de4de11f
		}

		// remove a % of either total xp or xp since the last level
		if (DEATH_PENALTY_XP > 0) {
			if (stats->xp > 0)
				stats->xp -= (stats->xp * DEATH_PENALTY_XP) / 100;
			death_message += msg->get("Lost %d%% of total XP. ", DEATH_PENALTY_XP);
		}
		else if (DEATH_PENALTY_XP_CURRENT > 0) {
			if (stats->xp - stats->xp_table[stats->level-1] > 0)
				stats->xp -= ((stats->xp - stats->xp_table[stats->level-1]) * DEATH_PENALTY_XP_CURRENT) / 100;
			death_message += msg->get("Lost %d%% of current level XP. ", DEATH_PENALTY_XP_CURRENT);
		}

		// prevent down-leveling from removing too much xp
		if (stats->xp < stats->xp_table[stats->level-1])
			stats->xp = stats->xp_table[stats->level-1];

		// remove a random carried item
		if (DEATH_PENALTY_ITEM) {
			std::vector<int> removable_items;
			removable_items.clear();
			for (int i=0; i < MAX_EQUIPPED; i++) {
				if (inventory[EQUIPMENT][i].item > 0) {
					if (items->items[inventory[EQUIPMENT][i].item].type != "quest")
						removable_items.push_back(inventory[EQUIPMENT][i].item);
				}
			}
			for (int i=0; i < MAX_CARRIED; i++) {
				if (inventory[CARRIED][i].item > 0) {
					if (items->items[inventory[CARRIED][i].item].type != "quest")
						removable_items.push_back(inventory[CARRIED][i].item);
				}
			}
			if (!removable_items.empty()) {
				int random_item = rand() % removable_items.size();
				remove(removable_items[random_item]);
				death_message += msg->get("Lost %s.",items->items[removable_items[random_item]].name);
			}
		}

		log_msg = death_message;

		stats->death_penalty = false;
	}

	// a copy of currency is kept in stats, to help with various situations
	stats->currency = currency = getCurrency();

	// check close button
	if (visible) {
		if (NO_MOUSE) {
			tablist.logic();
		}
		if (closeButton->checkClick()) {
			visible = false;
			snd->play(sfx_close);
		}
		if (drag_prev_src == -1) {
			clearHighlight();
		}
	}
}

void MenuInventory::render() {
	if (!visible) return;

	// background
	SDL_Rect dest = window_area;
	SDL_BlitSurface(background, NULL, screen, &dest);

	// close button
	closeButton->render();

	// text overlay
	WidgetLabel label;
	if (!title.hidden) {
		label.set(window_area.x+title.x, window_area.y+title.y, title.justify, title.valign, msg->get("Inventory"), color_normal, title.font_style);
		label.render();
	}
	if (!currency_lbl.hidden) {
		label.set(window_area.x+currency_lbl.x, window_area.y+currency_lbl.y, currency_lbl.justify, currency_lbl.valign, msg->get("%d %s", currency, CURRENCY), color_normal, currency_lbl.font_style);
		label.render();
	}

	inventory[EQUIPMENT].render();
	inventory[CARRIED].render();
}

int MenuInventory::areaOver(Point position) {
	if (isWithin(carried_area, position)) {
		return CARRIED;
	}
	else {
		for (unsigned int i=0; i<equipped_area.size(); i++) {
			if (isWithin(equipped_area[i], position)) {
				return EQUIPMENT;
			}
		}
	}
	return -1;
}

/**
 * If mousing-over an item with a tooltip, return that tooltip data.
 *
 * @param mouse The x,y screen coordinates of the mouse cursor
 */
TooltipData MenuInventory::checkTooltip(Point position) {
	int area;
	int slot;
	TooltipData tip;

	area = areaOver(position);
	if (area == -1) {
		if (position.x >= window_area.x + help_pos.x && position.y >= window_area.y+help_pos.y && position.x < window_area.x+help_pos.x+help_pos.w && position.y < window_area.y+help_pos.y+help_pos.h) {
			tip.addText(msg->get("Use SHIFT to move only one item."));
			tip.addText(msg->get("CTRL-click a carried item to sell it."));
		}
		return tip;
	}
	slot = inventory[area].slotOver(position);

	if (slot == -1)
		return tip;

	if (inventory[area][slot].item > 0) {
		tip = inventory[area].checkTooltip(position, stats, PLAYER_INV);
	}
	else if (area == EQUIPMENT && inventory[area][slot].item == 0) {
		tip.addText(msg->get(slot_desc[slot]));
	}

	return tip;
}

/**
 * Click-start dragging in the inventory
 */
ItemStack MenuInventory::click(Point position) {
	ItemStack item;
	item.item = 0;
	item.quantity = 0;

	drag_prev_src = areaOver(position);
	if( drag_prev_src > -1) {
		item = inventory[drag_prev_src].click(position);
		// if dragging equipment, prepare to change stats/sprites
		if (drag_prev_src == EQUIPMENT) {
			if (stats->humanoid) {
				updateEquipment( inventory[EQUIPMENT].drag_prev_slot);
			}
			else {
				itemReturn(item);
				item.item = 0;
				item.quantity = 0;
			}
		}
		else if (drag_prev_src == CARRIED && !inpt->pressing[CTRL] && !inpt->pressing[MAIN2]) {
			inventory[EQUIPMENT].highlightMatching(items->items[item.item].type);
		}
	}

	return item;
}

/**
 * Return dragged item to previous slot
 */
void MenuInventory::itemReturn( ItemStack stack) {
	if (drag_prev_src == -1) return;
	inventory[drag_prev_src].itemReturn( stack);
	// if returning equipment, prepare to change stats/sprites
	if (drag_prev_src == EQUIPMENT) {
		updateEquipment(inventory[EQUIPMENT].drag_prev_slot);
	}
	drag_prev_src = -1;
}

/**
 * Dragging and dropping an item can be used to rearrange the inventory
 * and equip items
 */
void MenuInventory::drop(Point position, ItemStack stack) {
	items->playSound(stack.item);

	int area = areaOver(position);
	if (area == -1) {
		// not dropped into a slot. Just return it to the previous slot.
		itemReturn(stack);
		return;
	}

	int slot = inventory[area].slotOver(position);
	if (slot == -1) {
		// not dropped into a slot. Just return it to the previous slot.
		itemReturn(stack);
		return;
	}

	int drag_prev_slot = inventory[drag_prev_src].drag_prev_slot;

	if (area == EQUIPMENT) { // dropped onto equipped item

		// make sure the item is going to the correct slot
		// note: equipment slots 0-3 correspond with item types 0-3
		// also check to see if the hero meets the requirements
		if (drag_prev_src == CARRIED && slot_type[slot] == items->items[stack.item].type && requirementsMet(stack.item) && stats->humanoid) {
			if( inventory[area][slot].item == stack.item) {
				// Merge the stacks
				add(stack, area, slot, false);
			}
			else if( inventory[drag_prev_src][drag_prev_slot].item == 0) {
				// Swap the two stacks
				itemReturn( inventory[area][slot]);
				inventory[area][slot] = stack;
				updateEquipment( slot);
			}
			else {
				itemReturn( stack);
			}
		}
		else {
			// equippable items only belong to one slot, for the moment
			itemReturn( stack); // cancel
		}
	}
	else if (area == CARRIED) {
		// dropped onto carried item

		if (drag_prev_src == CARRIED) {
			if (slot != drag_prev_slot) {
				if( inventory[area][slot].item == stack.item) {
					// Merge the stacks
					add(stack, area, slot, false);
				}
				else if( inventory[area][slot].item == 0) {
					// Drop the stack
					inventory[area][slot] = stack;
				}
				else if( inventory[drag_prev_src][drag_prev_slot].item == 0) { // Check if the previous slot is free (could still be used if SHIFT was used).
					// Swap the two stacks
					itemReturn( inventory[area][slot]);
					inventory[area][slot] = stack;
				}
				else {
					itemReturn( stack);
				}
			}
			else {
				itemReturn( stack); // cancel
			}
		}
		else {
			// note: equipment slots 0-3 correspond with item types 0-3
			// also check to see if the hero meets the requirements
			if (inventory[area][slot].item == stack.item || drag_prev_src == -1) {
				// Merge the stacks
				add(stack, area, slot, false);
			}
			else if( inventory[area][slot].item == 0) {
				// Drop the stack
				inventory[area][slot] = stack;
			}
			else if(
				inventory[EQUIPMENT][drag_prev_slot].item == 0
				&& inventory[CARRIED][slot].item != stack.item
				&& items->items[inventory[CARRIED][slot].item].type == slot_type[drag_prev_slot]
				&& requirementsMet(inventory[CARRIED][slot].item)
			) { // The whole equipped stack is dropped on an empty carried slot or on a wearable item
				// Swap the two stacks
				itemReturn( inventory[area][slot]);
				inventory[area][slot] = stack;
			}
			else {
				itemReturn( stack); // cancel
			}
		}
	}

	drag_prev_src = -1;
}

/**
 * Right-clicking on a usable item in the inventory causes it to activate.
 * e.g. drink a potion
 * e.g. equip an item
 */
void MenuInventory::activate(Point position) {
	ItemStack stack;
	Point nullpt;
	nullpt.x = nullpt.y = 0;

	// clicked a carried item
	int slot = inventory[CARRIED].slotOver(position);
	if (slot == -1)
		return;

	// can't interact with quest items
	if (items->items[inventory[CARRIED][slot].item].type == "quest") {
		return;
	}
	// use a consumable item
	else if (items->items[inventory[CARRIED][slot].item].type == "consumable") {

		//don't use untransform item if hero is not transformed
		if (powers->powers[items->items[inventory[CARRIED][slot].item].power].spawn_type == "untransform" && !stats->transformed) return;

		//check for power cooldown
		if (stats->hero_cooldown[items->items[inventory[CARRIED][slot].item].power] > 0) return;
		else stats->hero_cooldown[items->items[inventory[CARRIED][slot].item].power] = powers->powers[items->items[inventory[CARRIED][slot].item].power].cooldown;

		// if this item requires targeting it can't be used this way
		if (!powers->powers[items->items[inventory[CARRIED][slot].item].power].requires_targeting) {

			unsigned used_item_count = powers->used_items.size();
			unsigned used_equipped_item_count = powers->used_equipped_items.size();
			powers->activate(items->items[inventory[CARRIED][slot].item].power, stats, nullpt);
			// Remove any used items from the queue of items to be removed. We will destroy the items here.
			if (used_item_count < powers->used_items.size()) powers->used_items.pop_back();
			if (used_equipped_item_count < powers->used_equipped_items.size()) powers->used_equipped_items.pop_back();
			inventory[CARRIED].substract(slot);
		}
		else {
			// let player know this can only be used from the action bar
			log_msg = msg->get("This item can only be used from the action bar.");
		}

	}
	// equip an item
	else if (stats->humanoid) {
		int equip_slot = -1;
		// find first empty(or just first) slot for item to equip
		for (int i = 0; i < MAX_EQUIPPED; i++) {
			// first check for first empty
			if ((slot_type[i] == items->items[inventory[CARRIED][slot].item].type) &&
					(inventory[EQUIPMENT].storage[i].item == 0)) {
				equip_slot = i;
			}
		}
		if (equip_slot == -1) {
			// if empty not found, use just first
			for (int i = 0; i < MAX_EQUIPPED; i++) {
				if (slot_type[i] == items->items[inventory[CARRIED][slot].item].type) {
					equip_slot = i;
					break;
				}
			}
		}

		if (equip_slot != -1) {
			if (requirementsMet(inventory[CARRIED][slot].item)) {
				stack = click(position);
				if( inventory[EQUIPMENT][equip_slot].item == stack.item) {
					// Merge the stacks
					add(stack, EQUIPMENT, equip_slot, false);
				}
				else if( inventory[EQUIPMENT][equip_slot].item == 0) {
					// Drop the stack
					inventory[EQUIPMENT][equip_slot] = stack;
				}
				else {
					if( inventory[CARRIED][slot].item == 0) { // Don't forget this slot may have been emptied by the click()
						// Swap the two stacks
						itemReturn( inventory[EQUIPMENT][equip_slot]);
					}
					else {
						// Drop the equipped item anywhere
						add( inventory[EQUIPMENT][equip_slot]);
					}
					inventory[EQUIPMENT][equip_slot] = stack;
				}
				updateEquipment( equip_slot);
				items->playSound(inventory[EQUIPMENT][equip_slot].item);
			}
		}
		else fprintf(stderr, "Can't find equip slot, corresponding to type %s\n", items->items[inventory[CARRIED][slot].item].type.c_str());
	}

	drag_prev_src = -1;
}

/**
 * Insert item into first available carried slot, preferably in the optionnal specified slot
 *
 * @param ItemStack Stack of items
 * @param area Area number where it will try to store the item
 * @param slot Slot number where it will try to store the item
 */
void MenuInventory::add(ItemStack stack, int area, int slot, bool play_sound) {
	if (stack.quantity > 0 && play_sound)
		items->playSound(stack.item);

	if (stack.item != 0) {
		if (area < 0) {
			area = CARRIED;
		}
		int max_quantity = items->items[stack.item].max_quantity;
		if (slot > -1 && inventory[area][slot].item != 0 && inventory[area][slot].item != stack.item) {
			// the proposed slot isn't available, search for another one
			slot = -1;
		}
		if (area == CARRIED) {
			// first search of stack to complete if the item is stackable
			if (slot == -1 && max_quantity > 1) {
				int i = 0;
				while (i < MAX_CARRIED &&
						(inventory[area][i].item != stack.item
						 || inventory[area][i].quantity >= max_quantity))
					++i;
				if (i < MAX_CARRIED)
					slot = i;
			}
			// then an empty slot
			if (slot == -1) {
				int i = 0;
				while (inventory[area][i].item != 0 && i < MAX_CARRIED)
					i++;
				if (i < MAX_CARRIED)
					slot = i;
			}
		}
		if (slot != -1) {
			// Add
			int quantity_added = min( stack.quantity, max_quantity - inventory[area][slot].quantity);
			inventory[area][slot].item = stack.item;
			inventory[area][slot].quantity += quantity_added;
			stack.quantity -= quantity_added;
			// Add back the remaining
			if( stack.quantity > 0) {
				if( drag_prev_src > -1) {
					itemReturn( stack);
				}
				else {
					add(stack, CARRIED, -1, false);
				}
			}
		}
		else {
			// No available slot, drop
			drop_stack.item = stack.item;
			drop_stack.quantity = stack.quantity;
		}
	}
}

/**
 * Remove one given item from the player's inventory.
 */
void MenuInventory::remove(int item) {
	if( !inventory[CARRIED].remove(item)) {
		inventory[EQUIPMENT].remove(item);
		applyEquipment(inventory[EQUIPMENT].storage);
	}
}

/**
 * Remove an equipped item from the player's inventory.
 */
void MenuInventory::removeEquipped(int item) {
	inventory[EQUIPMENT].remove(item);
	applyEquipment(inventory[EQUIPMENT].storage);
}

/**
 * Add currency item
 */
void MenuInventory::addCurrency(int count) {
	ItemStack stack;
	stack.item = CURRENCY_ID;
	stack.quantity = count;
	add(stack, CARRIED, -1, false);
}

/**
 * Remove currency item
 */
void MenuInventory::removeCurrency(int count) {
	for (int i=0; i<count; i++) {
		inventory[CARRIED].remove(CURRENCY_ID);
	}
}

/**
 * Count the number of currency items in the inventory
 */
int MenuInventory::getCurrency() {
	return getItemCountCarried(CURRENCY_ID);
}

/**
 * Check if there is enough currency to buy the given stack, and if so remove it from the current total and add the stack.
 * (Handle the drop into the equipment area, but add() don't handle it well in all circonstances. MenuManager::logic() allow only into the carried area.)
 */
bool MenuInventory::buy(ItemStack stack, int tab) {
	int value_each;
	if (tab == VENDOR_BUY) value_each = items->items[stack.item].price;
	else value_each = items->items[stack.item].getSellPrice();

	int count = value_each * stack.quantity;
	if( getCurrency() >= count) {
		removeCurrency(count);
		items->playSound(CURRENCY_ID);
		return true;
	}
	else {
		return false;
	}
}

/**
 * Similar to sell(), but for use with stash
 */
bool MenuInventory::stashAdd(ItemStack stack) {
	// items that have no price cannot be stored
	if (items->items[stack.item].price == 0) return false;

	drag_prev_src = -1;
	return true;
}
/**
 * Sell a specific stack of items
 */
bool MenuInventory::sell(ItemStack stack) {
	// can't sell currency
	if (stack.item == CURRENCY_ID) return false;

	// items that have no price cannot be sold
	if (items->items[stack.item].price == 0) return false;

	int value_each = items->items[stack.item].getSellPrice();
	int value = value_each * stack.quantity;
	addCurrency(value);
	items->playSound(CURRENCY_ID);
	drag_prev_src = -1;
	return true;
}

/**
 * Cannot pick up new items if the inventory is full.
 * Full means no more carrying capacity (equipped capacity is ignored)
 */
bool MenuInventory::full(int item) {
	return inventory[CARRIED].full(item);
}

/**
 * Get the number of the specified item carried (not equipped)
 */
int MenuInventory::getItemCountCarried(int item) {
	return inventory[CARRIED].count(item);
}

/**
 * Check to see if the given item is equipped
 */
bool MenuInventory::isItemEquipped(int item) {
	return inventory[EQUIPMENT].contain(item);
}

/**
 * Check requirements on an item
 */
bool MenuInventory::requirementsMet(int item) {
	if (items->items[item].req_stat == REQUIRES_PHYS) {
		return (stats->get_physical() >= items->items[item].req_val);
	}
	else if (items->items[item].req_stat == REQUIRES_MENT) {
		return (stats->get_mental() >= items->items[item].req_val);
	}
	else if (items->items[item].req_stat == REQUIRES_OFF) {
		return (stats->get_offense() >= items->items[item].req_val);
	}
	else if (items->items[item].req_stat == REQUIRES_DEF) {
		return (stats->get_defense() >= items->items[item].req_val);
	}
	// otherwise there is no requirement, so it is usable.
	return true;
}

void MenuInventory::updateEquipment(int slot) {

	if (slot == -1) {
		//FIXME What todo here
		//return;
		changed_equipment = true;
	}
	else if (slot_type[slot] != "artifact") {
		changed_equipment = true;
	}
	else {
		changed_artifact = true;
	}
}

/**
 * Given the equipped items, calculate the hero's stats
 */
void MenuInventory::applyEquipment(ItemStack *equipped) {

	unsigned bonus_counter;

	const vector<Item> &pc_items = items->items;
	int item_id;

	// calculate bonuses to basic stats, added by items
	bool checkRequired = true;
	while(checkRequired) {
		checkRequired = false;
		stats->offense_additional = stats->defense_additional = stats->physical_additional = stats->mental_additional = 0;
		for (int i = 0; i < MAX_EQUIPPED; i++) {
			item_id = equipped[i].item;
			const Item &item = pc_items[item_id];
			bonus_counter = 0;
			while (bonus_counter < item.bonus_stat.size() && item.bonus_stat[bonus_counter] != "") {
				if (item.bonus_stat[bonus_counter] == "offense")
					stats->offense_additional += item.bonus_val[bonus_counter];
				else if (item.bonus_stat[bonus_counter] == "defense")
					stats->defense_additional += item.bonus_val[bonus_counter];
				else if (item.bonus_stat[bonus_counter] == "physical")
					stats->physical_additional += item.bonus_val[bonus_counter];
				else if (item.bonus_stat[bonus_counter] == "mental")
					stats->mental_additional += item.bonus_val[bonus_counter];
				else if (item.bonus_stat[bonus_counter] == "all basic stats") {
					stats->offense_additional += item.bonus_val[bonus_counter];
					stats->defense_additional += item.bonus_val[bonus_counter];
					stats->physical_additional += item.bonus_val[bonus_counter];
					stats->mental_additional += item.bonus_val[bonus_counter];
				}
				bonus_counter++;
			}
		}

		// calculate bonuses. added by item sets
		vector<int> set;
		vector<int> quantity;
		vector<int>::iterator it;
		bonus_counter = 0;

		for (int i=0; i<MAX_EQUIPPED; i++) {
			item_id = equipped[i].item;
			it = find(set.begin(), set.end(), items->items[item_id].set);
			if (items->items[item_id].set > 0 && it != set.end()) {
				quantity[distance(set.begin(), it)] += 1;
			}
			else if (items->items[item_id].set > 0) {
				set.push_back(items->items[item_id].set);
				quantity.push_back(1);
			}
		}
		// calculate bonuses to basic stats, added by item sets
		ItemSet temp_set;
		for (unsigned k=0; k<set.size(); k++) {
			temp_set = items->item_sets[set[k]];
			for (bonus_counter=0; bonus_counter<temp_set.bonus.size(); bonus_counter++) {
				if (temp_set.bonus[bonus_counter].requirement != quantity[k]) continue;

				if (temp_set.bonus[bonus_counter].bonus_stat == "offense")
					stats->offense_additional += temp_set.bonus[bonus_counter].bonus_val;
				else if (temp_set.bonus[bonus_counter].bonus_stat == "defense")
					stats->defense_additional += temp_set.bonus[bonus_counter].bonus_val;
				else if (temp_set.bonus[bonus_counter].bonus_stat == "physical")
					stats->physical_additional += temp_set.bonus[bonus_counter].bonus_val;
				else if (temp_set.bonus[bonus_counter].bonus_stat == "mental")
					stats->mental_additional += temp_set.bonus[bonus_counter].bonus_val;
				else if (temp_set.bonus[bonus_counter].bonus_stat == "all basic stats") {
					stats->offense_additional += temp_set.bonus[bonus_counter].bonus_val;
					stats->defense_additional += temp_set.bonus[bonus_counter].bonus_val;
					stats->physical_additional += temp_set.bonus[bonus_counter].bonus_val;
					stats->mental_additional += temp_set.bonus[bonus_counter].bonus_val;
				}
			}
		}
		// check that each equipped item fit requirements
		for (int i = 0; i < MAX_EQUIPPED; i++) {
			if (!requirementsMet(equipped[i].item)) {
				add(equipped[i]);
				equipped[i].item = 0;
				equipped[i].quantity = 0;
				checkRequired = true;
			}
		}
	}

	// defaults
	for (unsigned i=0; i<stats->powers_list_items.size(); ++i) {
		int id = stats->powers_list_items[i];
		// stats->hp > 0 is hack to keep on_death revive passives working
		if (powers->powers[id].passive && stats->hp > 0)
			stats->effects.removeEffectPassive(id);
	}
	stats->powers_list_items.clear();

	// reset wielding vars
	stats->wielding_physical = false;
	stats->wielding_mental = false;
	stats->wielding_offense = false;

	// remove all effects and bonuses added by items
	stats->effects.clearItemEffects();

	applyItemStats(equipped);
	applyItemSetBonuses(equipped);

	// update stat display
	stats->refresh_stats = true;
}

void MenuInventory::applyItemStats(ItemStack *equipped) {
	const vector<Item> &pc_items = items->items;

	// reset additional values
	stats->dmg_melee_min_add = stats->dmg_melee_max_add = 0;
	stats->dmg_ment_min_add = stats->dmg_ment_max_add = 0;
	stats->dmg_ranged_min_add = stats->dmg_ranged_max_add = 0;
	stats->absorb_min_add = stats->absorb_max_add = 0;

	// apply stats from all items
	for (int i=0; i<MAX_EQUIPPED; i++) {
		int item_id = equipped[i].item;
		const Item &item = pc_items[item_id];

		// apply base stats
		stats->dmg_melee_min_add += item.dmg_melee_min;
		stats->dmg_melee_max_add += item.dmg_melee_max;
		stats->dmg_ranged_min_add += item.dmg_ranged_min;
		stats->dmg_ranged_max_add += item.dmg_ranged_max;
		stats->dmg_ment_min_add += item.dmg_ment_min;
		stats->dmg_ment_max_add += item.dmg_ment_max;

		// TODO: add a separate wielding stat to items
		// e.g. we might want a ring that gives bonus ranged damage but
		// we still need a bow to shoot arrows.
		if (item.dmg_melee_max > 0) {
			stats->wielding_physical = true;
			if (item.power_mod != 0) {
				stats->melee_weapon_power = item.power_mod;
			}
		}
		if (item.dmg_ranged_max > 0) {
			stats->wielding_offense = true;
			if (item.power_mod != 0) {
				stats->ranged_weapon_power = item.power_mod;
			}
		}
		if (item.dmg_ment_max > 0) {
			stats->wielding_mental = true;
			if (item.power_mod != 0) {
				stats->mental_weapon_power = item.power_mod;
			}
		}

		// apply absorb bonus
		stats->absorb_min_add += item.abs_min;
		stats->absorb_max_add += item.abs_max;

		// apply various bonuses
		unsigned bonus_counter = 0;
		while (bonus_counter < item.bonus_stat.size() && item.bonus_stat[bonus_counter] != "") {
			int id = powers->getIdFromTag(item.bonus_stat[bonus_counter]);

			if (id > 0)
				stats->effects.addEffect(id, powers->powers[id].icon, 0, item.bonus_val[bonus_counter], powers->powers[id].effect_type, powers->powers[id].animation_name, powers->powers[id].effect_additive, true, -1, powers->powers[id].effect_render_above, 0, SOURCE_TYPE_HERO);

			bonus_counter++;
		}

		// add item powers
		if (item.power > 0) {
			stats->powers_list_items.push_back(item.power);
			if (stats->effects.triggered_others)
				powers->activateSinglePassive(stats,item.power);
		}

	}
}

void MenuInventory::applyItemSetBonuses(ItemStack *equipped) {
	// calculate bonuses. added by item sets
	vector<int> set;
	vector<int> quantity;
	vector<int>::iterator it;

	for (int i=0; i<MAX_EQUIPPED; i++) {
		int item_id = equipped[i].item;
		it = find(set.begin(), set.end(), items->items[item_id].set);
		if (items->items[item_id].set > 0 && it != set.end()) {
			quantity[distance(set.begin(), it)] += 1;
		}
		else if (items->items[item_id].set > 0) {
			set.push_back(items->items[item_id].set);
			quantity.push_back(1);
		}
	}
	// apply item set bonuses
	ItemSet temp_set;
	for (unsigned k=0; k<set.size(); k++) {
		temp_set = items->item_sets[set[k]];
		unsigned bonus_counter = 0;
		for (bonus_counter=0; bonus_counter<temp_set.bonus.size(); bonus_counter++) {
			if (temp_set.bonus[bonus_counter].requirement != quantity[k]) continue;

			int id = powers->getIdFromTag(temp_set.bonus[bonus_counter].bonus_stat);

			if (id > 0)
				stats->effects.addEffect(id, powers->powers[id].icon, 0, temp_set.bonus[bonus_counter].bonus_val, powers->powers[id].effect_type, powers->powers[id].animation_name, powers->powers[id].effect_additive, true, -1, powers->powers[id].effect_render_above, 0, SOURCE_TYPE_HERO);
		}
	}
}

int MenuInventory::getEquippedCount() {
	return (int)equipped_area.size();
}

int MenuInventory::getCarriedRows() {
	return carried_rows;
}

void MenuInventory::clearHighlight() {
	inventory[EQUIPMENT].highlightClear();
	inventory[CARRIED].highlightClear();
}

MenuInventory::~MenuInventory() {
	SDL_FreeSurface(background);
	delete closeButton;
}<|MERGE_RESOLUTION|>--- conflicted
+++ resolved
@@ -141,14 +141,9 @@
 
 		// remove a % of currency
 		if (DEATH_PENALTY_CURRENCY > 0) {
-<<<<<<< HEAD
-			removeCurrency((getCurrency() * DEATH_PENALTY_CURRENCY) / 100);
-			death_message += msg->get("Lost %d% of %s. ", DEATH_PENALTY_CURRENCY, CURRENCY);
-=======
 			if (currency > 0)
 				currency -= (currency * DEATH_PENALTY_CURRENCY) / 100;
 			death_message += msg->get("Lost %d%% of %s. ", DEATH_PENALTY_CURRENCY, CURRENCY);
->>>>>>> de4de11f
 		}
 
 		// remove a % of either total xp or xp since the last level
