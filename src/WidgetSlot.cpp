--- conflicted
+++ resolved
@@ -29,11 +29,7 @@
 
 using namespace std;
 
-<<<<<<< HEAD
-WidgetSlot::WidgetSlot(SDL_Surface *_icons, int icon_id, int _ACTIVATE)
-=======
-WidgetSlot::WidgetSlot(SDL_Surface *_icons, int _icon_id)
->>>>>>> 634472b5
+WidgetSlot::WidgetSlot(SDL_Surface *_icons, int _icon_id, int _ACTIVATE)
 	: Widget()
 	, icons(_icons)
 	, icon_id(_icon_id)
