--- conflicted
+++ resolved
@@ -54,11 +54,8 @@
 	bool item;
 	int trigger;
 	bool render_above;
-<<<<<<< HEAD
+	int passive_id;
 	int source_type;
-=======
-	int passive_id;
->>>>>>> 7ea1c4ef
 
 	Effect()
 	 : id(0)
@@ -73,11 +70,8 @@
 	 , item(false)
 	 , trigger(-1)
 	 , render_above(false)
-<<<<<<< HEAD
+	 , passive_id(0)
 	 , source_type(SOURCE_TYPE_HERO)
-=======
-	 , passive_id(0)
->>>>>>> 7ea1c4ef
 	{}
 
 	~Effect() {
@@ -97,11 +91,7 @@
 	EffectManager& operator= (const EffectManager &emSource);
 	void clearStatus();
 	void logic();
-<<<<<<< HEAD
-	void addEffect(int id, int icon, int duration, int magnitude, std::string type, std::string animation, bool additive, bool item, int trigger, bool render_above, int source_type);
-=======
-	void addEffect(int id, int icon, int duration, int magnitude, std::string type, std::string animation, bool additive, bool item, int trigger, bool render_above, int passive_id);
->>>>>>> 7ea1c4ef
+	void addEffect(int id, int icon, int duration, int magnitude, std::string type, std::string animation, bool additive, bool item, int trigger, bool render_above, int passive_id, int source_type);
 	void removeEffectType(std::string type);
 	void removeEffectPassive(int id);
 	void clearEffects();
