/*
Copyright © 2011-2012 Clint Bellanger
Copyright © 2012 Igor Paliychuk
Copyright © 2013 Henrik Andersson

This file is part of FLARE.

FLARE is free software: you can redistribute it and/or modify it under the terms
of the GNU General Public License as published by the Free Software Foundation,
either version 3 of the License, or (at your option) any later version.

FLARE is distributed in the hope that it will be useful, but WITHOUT ANY
WARRANTY; without even the implied warranty of MERCHANTABILITY or FITNESS FOR A
PARTICULAR PURPOSE.  See the GNU General Public License for more details.

You should have received a copy of the GNU General Public License along with
FLARE.  If not, see http://www.gnu.org/licenses/
*/

/**
 * class Avatar
 *
 * Contains logic and rendering routines for the player avatar.
 */

#pragma once
#ifndef AVATAR_H
#define AVATAR_H

#include "CommonIncludes.h"
#include "Entity.h"
#include "SharedResources.h"
#include "SoundManager.h"
#include "Utils.h"

using namespace std;

class Entity;
class Hazard;
class StatBlock;

/**
 * Avatar State enum
 */
enum AvatarState {
	AVATAR_STANCE = 0,
	AVATAR_RUN = 1,
	AVATAR_BLOCK = 2,
	AVATAR_HIT = 3,
	AVATAR_DEAD = 4,
	AVATAR_ATTACK = 5,
};

class Layer_gfx {
public:
	std::string gfx;
	std::string type;
	Layer_gfx()
	 : gfx("")
	 , type("")
	{}
};

class Avatar : public Entity {
private:
	bool lockAttack;

	SoundManager::SoundID sound_melee;
	SoundManager::SoundID sound_mental;
	SoundManager::SoundID sound_hit;
	SoundManager::SoundID sound_die;
	SoundManager::SoundID sound_block;
	SoundManager::SoundID sound_steps[4];
	SoundManager::SoundID level_up;

	void setAnimation(std::string name);
	std::vector<AnimationSet*> animsets; // hold the animations for all equipped items in the right order of drawing.
	std::vector<Animation*> anims; // hold the animations for all equipped items in the right order of drawing.

	short body;

	bool transform_triggered;
	std::string last_transform;
	int getUntransformPower();

<<<<<<< HEAD
    //variables for patfinding
	vector<FPoint> path;
=======
	//variables for patfinding
	vector<Point> path;
>>>>>>> d065cbc5
	int path_frames_elapsed;
	FPoint prev_target;
	bool collided;
	bool path_found;

	void handlePower(int actionbar_power);

public:
	Avatar();
	~Avatar();

	void init();
	void loadLayerDefinitions();
	std::vector<std::string> layer_reference_order;
	std::vector<std::vector<unsigned> > layer_def;
	void loadGraphics(std::vector<Layer_gfx> _img_gfx);
	void loadSounds(const std::string& type_id = "none");
	void loadStepFX(const std::string& stepname);

	void logic(int actionbar_power, bool restrictPowerUse);
	bool pressing_move();
	void set_direction();
	std::string log_msg;

	std::string attack_anim;

	// transformation handling
	void transform();
	void untransform();
	bool setPowers;
	bool revertPowers;
	int untransform_power;
	StatBlock *hero_stats;
	StatBlock *charmed_stats;

	virtual void resetActiveAnimation();
	virtual Renderable getRender() { return Renderable(); }
	void addRenders(std::vector<Renderable> &r);

	// vars
	Hazard *haz;
	int current_power;
	FPoint act_target;
	bool attacking;
	bool drag_walking;
	bool newLevelNotification;
	bool respawn;
	bool close_menus;
	std::vector<int> hero_cooldown;
};

#endif
<|MERGE_RESOLUTION|>--- conflicted
+++ resolved
@@ -83,13 +83,8 @@
 	std::string last_transform;
 	int getUntransformPower();
 
-<<<<<<< HEAD
-    //variables for patfinding
+	//variables for patfinding
 	vector<FPoint> path;
-=======
-	//variables for patfinding
-	vector<Point> path;
->>>>>>> d065cbc5
 	int path_frames_elapsed;
 	FPoint prev_target;
 	bool collided;
