/*
Copyright © 2011-2012 Clint Bellanger
Copyright © 2012 Stefan Beller

This file is part of FLARE.

FLARE is free software: you can redistribute it and/or modify it under the terms
of the GNU General Public License as published by the Free Software Foundation,
either version 3 of the License, or (at your option) any later version.

FLARE is distributed in the hope that it will be useful, but WITHOUT ANY
WARRANTY; without even the implied warranty of MERCHANTABILITY or FITNESS FOR A
PARTICULAR PURPOSE.  See the GNU General Public License for more details.

You should have received a copy of the GNU General Public License along with
FLARE.  If not, see http://www.gnu.org/licenses/
*/

/*
 * class Enemy
 */

#include "Animation.h"
#include "Avatar.h"
#include "BehaviorAlly.h"
#include "BehaviorStandard.h"
#include "CampaignManager.h"
#include "CommonIncludes.h"
#include "EnemyBehavior.h"
#include "Enemy.h"
#include "Hazard.h"
#include "SharedGameResources.h"
#include "SharedResources.h"
#include "UtilsMath.h"
#include <math.h>

using namespace std;

Enemy::Enemy() : Entity() {

	stats.cur_state = ENEMY_STANCE;
	stats.turn_ticks = MAX_FRAMES_PER_SEC;
	//stats.patrol_ticks = 0; //no longer needed due to A*
	stats.cooldown = 0;
	stats.last_seen.x = -1;
	stats.last_seen.y = -1;
	stats.in_combat = false;
	stats.join_combat = false;

	haz = NULL;

	reward_xp = false;
	instant_power = false;
	kill_source_type = SOURCE_TYPE_NEUTRAL;
	eb = NULL;
}

Enemy::Enemy(const Enemy& e)
	: Entity(e)
	, type(e.type)
	, haz(NULL) // do not copy hazard. This constructor is used during mapload, so no hazard should be active.
	, eb(new BehaviorStandard(this))
	, reward_xp(e.reward_xp)
	, instant_power(e.instant_power)
	, kill_source_type(e.kill_source_type) {
	assert(e.haz == NULL);
}

/**
 * The current direction leads to a wall.  Try the next best direction, if one is available.
 */
int Enemy::faceNextBest(int mapx, int mapy) {
	int dx = abs(mapx - stats.pos.x);
	int dy = abs(mapy - stats.pos.y);
	switch (stats.direction) {
		case 0:
			if (dy > dx) return 7;
			else return 1;
		case 1:
			if (mapy > stats.pos.y) return 0;
			else return 2;
		case 2:
			if (dx > dy) return 1;
			else return 3;
		case 3:
			if (mapx < stats.pos.x) return 2;
			else return 4;
		case 4:
			if (dy > dx) return 3;
			else return 5;
		case 5:
			if (mapy < stats.pos.y) return 4;
			else return 6;
		case 6:
			if (dx > dy) return 5;
			else return 7;
		case 7:
			if (mapx > stats.pos.x) return 6;
			else return 0;
	}
	return 0;
}

void Enemy::newState(int state) {

	stats.cur_state = state;
}

/**
 * logic()
 * Handle a single frame.  This includes:
 * - move the enemy based on AI % chances
 * - calculate the next frame of animation
 */
void Enemy::logic() {

	eb->logic();

	//need to check whether the enemy was converted here
	//cant do it in behaviour because the behaviour object would be replaced by this
	if(stats.effects.convert != stats.converted) {
		delete eb;
		eb = stats.hero_ally ? new BehaviorStandard(this) : new BehaviorAlly(this);
		stats.converted = !stats.converted;
		stats.hero_ally = !stats.hero_ally;
	}

	return;
}

/**
 * Upon enemy death, handle rewards (currency, xp, loot)
 */
void Enemy::doRewards(int source_type) {

	if(stats.hero_ally && !stats.converted)
		return;

	reward_xp = true;
	kill_source_type = source_type;

	// some creatures create special loot if we're on a quest
	if (stats.quest_loot_requires != "") {

		// the loot manager will check quest_loot_id
		// if set (not zero), the loot manager will 100% generate that loot.
		if (!(camp->checkStatus(stats.quest_loot_requires) && !camp->checkStatus(stats.quest_loot_not))) {
			stats.quest_loot_id = 0;
		}
	}

	// some creatures drop special loot the first time they are defeated
	// this must be done in conjunction with defeat status
	if (stats.first_defeat_loot > 0) {
		if (!camp->checkStatus(stats.defeat_status)) {
			stats.quest_loot_id = stats.first_defeat_loot;
		}
	}

	// defeating some creatures (e.g. bosses) affects the story
	if (stats.defeat_status != "") {
		camp->setStatus(stats.defeat_status);
	}

	loot->addEnemyLoot(this);
}

void Enemy::InstantDeath() {
	stats.effects.triggered_death = true;
	stats.cur_state = ENEMY_DEAD;

	stats.hp = 0;
	sfx_die = true;
	stats.corpse_ticks = CORPSE_TIMEOUT;
	stats.effects.clearEffects();
}

<<<<<<< HEAD
=======
void Enemy::CheckSummonSustained() {
	//if minion was raised by a spawn power
	if(summoned && stats.hero_ally) {

		Power *spawn_power = &powers->powers[summoned_power_index];

		int max_summons = 0;

		if(spawn_power->spawn_limit_mode == SPAWN_LIMIT_MODE_FIXED)
			max_summons = spawn_power->spawn_limit_qty;
		else if(spawn_power->spawn_limit_mode == SPAWN_LIMIT_MODE_STAT) {
			int stat_val = 1;
			switch(spawn_power->spawn_limit_stat) {
				case SPAWN_LIMIT_STAT_PHYSICAL:
					stat_val = pc->stats.get_physical();
					break;
				case SPAWN_LIMIT_STAT_MENTAL:
					stat_val = pc->stats.get_mental();
					break;
				case SPAWN_LIMIT_STAT_OFFENSE:
					stat_val = pc->stats.get_offense();
					break;
				case SPAWN_LIMIT_STAT_DEFENSE:
					stat_val = pc->stats.get_defense();
					break;
			}
			max_summons = (stat_val / (spawn_power->spawn_limit_every == 0 ? 1 : spawn_power->spawn_limit_every)) * spawn_power->spawn_limit_qty;
		}
		else
			return;//unlimited or unknown mode

		//if the power is available, there should be at least 1 allowed summon
		if(max_summons < 1) max_summons = 1;

		int qty_summons = 0;
		for (unsigned int i=0; i < enemies->enemies.size(); i++) {
			if(enemies->enemies[i]->stats.hero_ally && enemies->enemies[i]->summoned
					&& !enemies->enemies[i]->stats.corpse
					&& enemies->enemies[i]->summoned_power_index == summoned_power_index
					&& enemies->enemies[i]->stats.cur_state != ENEMY_SPAWN
					&& enemies->enemies[i]->stats.cur_state != ENEMY_DEAD
					&& enemies->enemies[i]->stats.cur_state != ENEMY_CRITDEAD) {
				qty_summons++;
			}
		}

		//if total minions sumoned by this skill does not exceed the player mental ability
		if(qty_summons > max_summons) {
			InstantDeath();
		}

	}
}

>>>>>>> 1b587d8e
/**
 * getRender()
 * Map objects need to be drawn in Z order, so we allow a parent object (GameEngine)
 * to collect all mobile sprites each frame.
 */
Renderable Enemy::getRender() {
	Renderable r = activeAnimation->getCurrentFrame(stats.direction);
	r.map_pos.x = stats.pos.x;
	r.map_pos.y = stats.pos.y;
	return r;
}

Enemy::~Enemy() {
	delete haz;
	delete eb;
}
<|MERGE_RESOLUTION|>--- conflicted
+++ resolved
@@ -175,63 +175,6 @@
 	stats.effects.clearEffects();
 }
 
-<<<<<<< HEAD
-=======
-void Enemy::CheckSummonSustained() {
-	//if minion was raised by a spawn power
-	if(summoned && stats.hero_ally) {
-
-		Power *spawn_power = &powers->powers[summoned_power_index];
-
-		int max_summons = 0;
-
-		if(spawn_power->spawn_limit_mode == SPAWN_LIMIT_MODE_FIXED)
-			max_summons = spawn_power->spawn_limit_qty;
-		else if(spawn_power->spawn_limit_mode == SPAWN_LIMIT_MODE_STAT) {
-			int stat_val = 1;
-			switch(spawn_power->spawn_limit_stat) {
-				case SPAWN_LIMIT_STAT_PHYSICAL:
-					stat_val = pc->stats.get_physical();
-					break;
-				case SPAWN_LIMIT_STAT_MENTAL:
-					stat_val = pc->stats.get_mental();
-					break;
-				case SPAWN_LIMIT_STAT_OFFENSE:
-					stat_val = pc->stats.get_offense();
-					break;
-				case SPAWN_LIMIT_STAT_DEFENSE:
-					stat_val = pc->stats.get_defense();
-					break;
-			}
-			max_summons = (stat_val / (spawn_power->spawn_limit_every == 0 ? 1 : spawn_power->spawn_limit_every)) * spawn_power->spawn_limit_qty;
-		}
-		else
-			return;//unlimited or unknown mode
-
-		//if the power is available, there should be at least 1 allowed summon
-		if(max_summons < 1) max_summons = 1;
-
-		int qty_summons = 0;
-		for (unsigned int i=0; i < enemies->enemies.size(); i++) {
-			if(enemies->enemies[i]->stats.hero_ally && enemies->enemies[i]->summoned
-					&& !enemies->enemies[i]->stats.corpse
-					&& enemies->enemies[i]->summoned_power_index == summoned_power_index
-					&& enemies->enemies[i]->stats.cur_state != ENEMY_SPAWN
-					&& enemies->enemies[i]->stats.cur_state != ENEMY_DEAD
-					&& enemies->enemies[i]->stats.cur_state != ENEMY_CRITDEAD) {
-				qty_summons++;
-			}
-		}
-
-		//if total minions sumoned by this skill does not exceed the player mental ability
-		if(qty_summons > max_summons) {
-			InstantDeath();
-		}
-
-	}
-}
-
->>>>>>> 1b587d8e
 /**
  * getRender()
  * Map objects need to be drawn in Z order, so we allow a parent object (GameEngine)
