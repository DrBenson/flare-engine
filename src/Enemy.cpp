/*
Copyright 2011 Clint Bellanger

This file is part of FLARE.

FLARE is free software: you can redistribute it and/or modify it under the terms
of the GNU General Public License as published by the Free Software Foundation,
either version 3 of the License, or (at your option) any later version.

FLARE is distributed in the hope that it will be useful, but WITHOUT ANY
WARRANTY; without even the implied warranty of MERCHANTABILITY or FITNESS FOR A
PARTICULAR PURPOSE.  See the GNU General Public License for more details.

You should have received a copy of the GNU General Public License along with
FLARE.  If not, see http://www.gnu.org/licenses/
*/

/*
 * class Enemy
 */

#include "Enemy.h"

Enemy::Enemy(PowerManager *_powers, MapIso *_map) : Entity(_map) {
	powers = _powers;

	stats.cur_state = ENEMY_STANCE;
	stats.dir_ticks = FRAMES_PER_SEC;
	stats.patrol_ticks = 0;
	stats.cooldown = 0;
	stats.last_seen.x = -1;
	stats.last_seen.y = -1;
	stats.in_combat = false;
	
	haz = NULL;
	
	sfx_phys = false;
	sfx_ment = false;
	sfx_hit = false;
	sfx_die = false;
	sfx_critdie = false;
	loot_drop = false;
	reward_xp = false;
}

/**
 * The current direction leads to a wall.  Try the next best direction, if one is available.
 */
int Enemy::faceNextBest(int mapx, int mapy) {
	int dx = abs(mapx - stats.pos.x);
	int dy = abs(mapy - stats.pos.y);
	switch (stats.direction) {
		case 0:
			if (dy > dx) return 7;
			else return 1;
		case 1:
			if (mapy > stats.pos.y) return 0;
			else return 2;
		case 2:
			if (dx > dy) return 1;
			else return 3;
		case 3:
			if (mapx < stats.pos.x) return 2;
			else return 4;
		case 4:
			if (dy > dx) return 3;
			else return 5;
		case 5:
			if (mapy < stats.pos.y) return 4;
			else return 6;
		case 6:
			if (dx > dy) return 5;
			else return 7;
		case 7:
			if (mapx > stats.pos.x) return 6;
			else return 0;
	}
	return 0;
}

/**
 * Calculate distance between the enemy and the hero
 */
int Enemy::getDistance(Point dest) {
	int dx = dest.x - stats.pos.x;
	int dy = dest.y - stats.pos.y;
	double step1 = (double)dx * (double)dx + (double)dy * (double)dy;
	double step2 = sqrt(step1);
	return int(step2);
}

void Enemy::newState(int state) {
	
	stats.cur_state = state;
}
	
/**
 * logic()
 * Handle a single frame.  This includes:
 * - move the enemy based on AI % chances
 * - calculate the next frame of animation
 */
void Enemy::logic() {

	stats.logic();
	if (stats.stun_duration > 0) return;
	// check for bleeding to death
	if (stats.hp <= 0 && !(stats.cur_state == ENEMY_DEAD || stats.cur_state == ENEMY_CRITDEAD)) {
		doRewards();
		stats.cur_state = ENEMY_DEAD;
	}
	// check for bleeding spurt
	if (stats.bleed_duration % 30 == 1) {
		powers->activate(POWER_SPARK_BLOOD, &stats, stats.pos);
	}
	
	// check for teleport powers
	if (stats.teleportation) {
		
		stats.pos.x = stats.teleport_destination.x;
		stats.pos.y = stats.teleport_destination.y;	
		
		stats.teleportation = false;	
	}
	
	int dist;
	int prev_direction;
	bool los = false;
	Point pursue_pos;
	
	// set a default pursue_pos, all else failing (used in targeting)
	pursue_pos.x = stats.hero_pos.x;
	pursue_pos.y = stats.hero_pos.y;
	
	
	// SECTION 1: Steering and Vision
	// ------------------------------
	
	// check distance and line of sight between enemy and hero
	if (stats.hero_alive)
		dist = getDistance(stats.hero_pos);
	else
		dist = 0;
	
	// if the hero is too far away or dead, abandon combat and do nothing
	if (dist > stats.threat_range+stats.threat_range || !stats.hero_alive) {
		stats.in_combat = false;
		stats.patrol_ticks = 0;
		stats.last_seen.x = -1;
		stats.last_seen.y = -1;
		
		// heal rapidly if the hero has left range
<<<<<<< HEAD
		stats.hp++;
		if (stats.hp > stats.maxhp) stats.hp = stats.maxhp;
=======
		if (stats.alive && stats.hero_alive) {
			stats.hp++;
			if (stats.hp > stats.maxhp) stats.hp = stats.maxhp;
		}
>>>>>>> f6c1ffcd
	}

	if (dist < stats.threat_range && stats.hero_alive)
		los = map->collider.line_of_sight(stats.pos.x, stats.pos.y, stats.hero_pos.x, stats.hero_pos.y);
	else
		los = false;

	// if the enemy can see the hero, it pursues.
	// otherwise, it will head towards where it last saw the hero
	if (los && dist < stats.threat_range) {
		stats.in_combat = true;
		stats.last_seen.x = stats.hero_pos.x;
		stats.last_seen.y = stats.hero_pos.y;
		powers->activate(stats.power_index[BEACON], &stats, stats.pos); //emit beacon
	}
	else if (stats.last_seen.x >= 0 && stats.last_seen.y >= 0) {
		if (getDistance(stats.last_seen) <= (stats.speed+stats.speed) && stats.patrol_ticks == 0) {
			stats.last_seen.x = -1;
			stats.last_seen.y = -1;
			stats.patrol_ticks = 8; // start patrol; see note on "patrolling" below
		}		
	}


	// where is the creature heading?
	// TODO: add fleeing for X ticks
	if (los) {
		pursue_pos.x = stats.last_seen.x = stats.hero_pos.x;
		pursue_pos.y = stats.last_seen.y = stats.hero_pos.y;
		stats.patrol_ticks = 0;
	}
	else if (stats.in_combat) {
	
		// "patrolling" is a simple way to help steering.
		// When the enemy arrives at where he last saw the hero, it continues
		// walking a few steps.  This gives a better chance of re-establishing
		// line of sight around corners.
		
		if (stats.patrol_ticks > 0) {
			stats.patrol_ticks--;
			if (stats.patrol_ticks == 0) {
				stats.in_combat = false;
			}			
		}
		pursue_pos.x = stats.last_seen.x;
		pursue_pos.y = stats.last_seen.y;
	}

	
	// SECTION 2: States
	// -----------------
	
	activeAnimation->advanceFrame();

	switch(stats.cur_state) {
	
		case ENEMY_STANCE:
		
			setAnimation("stance");
			
			if (stats.in_combat) {

				// update direction to face the target
				if (++stats.dir_ticks > stats.dir_favor && stats.patrol_ticks == 0) {
					stats.direction = face(pursue_pos.x, pursue_pos.y);				
					stats.dir_ticks = 0;
				}
		
				// performed ranged actions
				if (dist > stats.melee_range && stats.cooldown_ticks == 0) {

					// CHECK: ranged physical!
					//if (!powers->powers[stats.power_index[RANGED_PHYS]].requires_los || los) {
					if (los) {
						if ((rand() % 100) < stats.power_chance[RANGED_PHYS] && stats.power_ticks[RANGED_PHYS] == 0) {
							
							newState(ENEMY_RANGED_PHYS);
							break;
						}
					}
					// CHECK: ranged spell!
					//if (!powers->powers[stats.power_index[RANGED_MENT]].requires_los || los) {
					if (los) {			
						if ((rand() % 100) < stats.power_index[RANGED_MENT] && stats.power_ticks[RANGED_MENT] == 0) {
							
							newState(ENEMY_RANGED_MENT);
							break;
						}
					}
				
					// CHECK: flee!
					
					// CHECK: pursue!
					if ((rand() % 100) < stats.chance_pursue) {
						if (move()) { // no collision
							newState(ENEMY_MOVE);
						}
						else {
							// hit an obstacle, try the next best angle
							prev_direction = stats.direction;
							stats.direction = faceNextBest(pursue_pos.x, pursue_pos.y);
							if (move()) {
								newState(ENEMY_MOVE);
								break;
							}
							else stats.direction = prev_direction;
						}
					}
					
				}
				// perform melee actions
				else if (dist <= stats.melee_range && stats.cooldown_ticks == 0) {
				
					// CHECK: melee attack!
					//if (!powers->powers[stats.power_index[MELEE_PHYS]].requires_los || los) {
					if (los) {
						if ((rand() % 100) < stats.power_chance[MELEE_PHYS] && stats.power_ticks[MELEE_PHYS] == 0) {
							
							newState(ENEMY_MELEE_PHYS);
							break;
						}
					}
					// CHECK: melee ment!
					//if (!powers->powers[stats.power_index[MELEE_MENT]].requires_los || los) {
					if (los) {
						if ((rand() % 100) < stats.power_chance[MELEE_MENT] && stats.power_ticks[MELEE_MENT] == 0) {
													
							newState(ENEMY_MELEE_MENT);
							break;
						}
					}
				}
			}
			
			break;
		
		case ENEMY_MOVE:
		
			setAnimation("run");
	
			if (stats.in_combat) {

				if (++stats.dir_ticks > stats.dir_favor && stats.patrol_ticks == 0) {
					stats.direction = face(pursue_pos.x, pursue_pos.y);				
					stats.dir_ticks = 0;
				}
				
				if (dist > stats.melee_range && stats.cooldown_ticks == 0) {
				
					// check ranged physical!
					//if (!powers->powers[stats.power_index[RANGED_PHYS]].requires_los || los) {
					if (los) {
						if ((rand() % 100) < stats.power_chance[RANGED_PHYS] && stats.power_ticks[RANGED_PHYS] == 0) {
							
							newState(ENEMY_RANGED_PHYS);
							break;
						}
					}
					// check ranged spell!
					// if (!powers->powers[stats.power_index[RANGED_MENT]].requires_los || los) {
					if (los) {
						if ((rand() % 100) < stats.power_chance[RANGED_MENT] && stats.power_ticks[RANGED_MENT] == 0) {
							
							newState(ENEMY_RANGED_MENT);
							break;
						}
					}
				
					if (!move()) {
						// hit an obstacle.  Try the next best angle
						prev_direction = stats.direction;
						stats.direction = faceNextBest(pursue_pos.x, pursue_pos.y);
						if (!move()) {
							newState(ENEMY_STANCE);
							stats.direction = prev_direction;
						}
					}
				}
				else {
					newState(ENEMY_STANCE);
				}
			}
			else {
				newState(ENEMY_STANCE);
			}
			break;
			
		case ENEMY_MELEE_PHYS:
			
			setAnimation("melee");

			if (activeAnimation->getCurFrame() == 1) {
				sfx_phys = true;
			}

			// the attack hazard is alive for a single frame
			if (activeAnimation->getCurFrame() == activeAnimation->getMaxFrame()/2 && haz == NULL) {
				powers->activate(stats.power_index[MELEE_PHYS], &stats, pursue_pos);
				stats.power_ticks[MELEE_PHYS] = stats.power_cooldown[MELEE_PHYS];
			}

			if (activeAnimation->getCurFrame() == activeAnimation->getMaxFrame()-1) {
				newState(ENEMY_STANCE);
				stats.cooldown_ticks = stats.cooldown;
			}
			break;

		case ENEMY_RANGED_PHYS:

			setAnimation("ranged");
	
			// monsters turn to keep aim at the hero
			stats.direction = face(pursue_pos.x, pursue_pos.y);
			
			if (activeAnimation->getCurFrame() == 1) {
				sfx_phys = true;
			}
			
			// the attack hazard is alive for a single frame
			if (activeAnimation->getCurFrame() == activeAnimation->getMaxFrame()/2 && haz == NULL) {
				powers->activate(stats.power_index[RANGED_PHYS], &stats, pursue_pos);
				stats.power_ticks[RANGED_PHYS] = stats.power_cooldown[RANGED_PHYS];
			}
			
			if (activeAnimation->getCurFrame() == activeAnimation->getMaxFrame()-1) {
				newState(ENEMY_STANCE);
				stats.cooldown_ticks = stats.cooldown;
			}
			break;

		
		case ENEMY_MELEE_MENT:
	
			setAnimation("ment");

			if (activeAnimation->getCurFrame() == 1) {
				sfx_ment = true;
			}
			
			// the attack hazard is alive for a single frame
			if (activeAnimation->getCurFrame() == activeAnimation->getMaxFrame()/2 && haz == NULL) {
				powers->activate(stats.power_index[MELEE_MENT], &stats, pursue_pos);
				stats.power_ticks[MELEE_MENT] = stats.power_cooldown[MELEE_MENT];
			}
			
			if (activeAnimation->getCurFrame() == activeAnimation->getMaxFrame()-1) {
				newState(ENEMY_STANCE);
				stats.cooldown_ticks = stats.cooldown;
			}
			break;

		case ENEMY_RANGED_MENT:

			setAnimation("ment");
		
			// monsters turn to keep aim at the hero
			stats.direction = face(pursue_pos.x, pursue_pos.y);
	
			if (activeAnimation->getCurFrame() == 1) {
				sfx_ment = true;
			}
			
			// the attack hazard is alive for a single frame
			if (activeAnimation->getCurFrame() == activeAnimation->getMaxFrame()/2 && haz == NULL) {
			
				powers->activate(stats.power_index[RANGED_MENT], &stats, pursue_pos);
				stats.power_ticks[RANGED_MENT] = stats.power_cooldown[RANGED_MENT];
			}
			
			if (activeAnimation->getCurFrame() == activeAnimation->getMaxFrame()-1) {
				newState(ENEMY_STANCE);
				stats.cooldown_ticks = stats.cooldown;
			}
			break;
	
		case ENEMY_HIT:
			// enemy has taken damage (but isn't dead)

			setAnimation("hit");
			if (activeAnimation->getCurFrame() == 1) {
				sfx_hit = true;
			}

			if (activeAnimation->getCurFrame() == activeAnimation->getMaxFrame()-1) {
				newState(ENEMY_STANCE);
			}
			
			break;
			
		case ENEMY_DEAD:

			// corpse means the creature is dead and done animating		
			if (!stats.corpse) {
				setAnimation("die");
				
				if (activeAnimation->getCurFrame() == 1) {
					sfx_die = true;
				}
            }

			break;
		
		case ENEMY_CRITDEAD:
			// critdead is an optional, more gruesome death animation
		
			// corpse means the creature is dead and done animating
			if (!stats.corpse) {
				setAnimation("critdie");
				
				if (activeAnimation->getCurFrame() == 1) {
					sfx_critdie = true;
				}
			}
			
			break;
	}

}

/**
 * Whenever a hazard collides with an enemy, this function resolves the effect
 * Called by HazardManager
 *
 * Returns false on miss
 */
bool Enemy::takeHit(Hazard h) {
	if (stats.cur_state != ENEMY_DEAD && stats.cur_state != ENEMY_CRITDEAD) 
	{

		if (!stats.in_combat) {
			stats.in_combat = true;
			stats.last_seen.x = stats.hero_pos.x;
			stats.last_seen.y = stats.hero_pos.y;
			powers->activate(stats.power_index[BEACON], &stats, stats.pos); //emit beacon
		}

		// exit if it was a beacon (to prevent stats.targeted from being set)
		if (powers->powers[h.power_index].beacon) return false;

		// if it's a miss, do nothing
		if (rand() % 100 > (h.accuracy - stats.avoidance + 25)) return false; 
		
		// calculate base damage
		int dmg;
		if (h.dmg_max > h.dmg_min) dmg = rand() % (h.dmg_max - h.dmg_min + 1) + h.dmg_min;
		else dmg = h.dmg_min;

		// apply elemental resistance
		// TODO: make this generic
		if (h.trait_elemental == ELEMENT_FIRE) {
			dmg = (dmg * stats.attunement_fire) / 100;
		}
		if (h.trait_elemental == ELEMENT_WATER) {
			dmg = (dmg * stats.attunement_ice) / 100;			
		}
		
		// substract absorption from armor
		int absorption;
		if (!h.trait_armor_penetration) { // armor penetration ignores all absorption
			if (stats.absorb_min == stats.absorb_max) absorption = stats.absorb_min;
			else absorption = stats.absorb_min + (rand() % (stats.absorb_max - stats.absorb_min + 1));
			dmg = dmg - absorption;
			if (dmg < 1 && h.dmg_min >= 1) dmg = 1; // TODO: when blocking, dmg can be reduced to 0
			if (dmg < 0) dmg = 0;
		}

		// check for crits
		int true_crit_chance = h.crit_chance;
		if (stats.stun_duration > 0 || stats.immobilize_duration > 0 || stats.slow_duration > 0)
			true_crit_chance += h.trait_crits_impaired;
			
		bool crit = (rand() % 100) < true_crit_chance;
		if (crit) {
			dmg = dmg + h.dmg_max;
			map->shaky_cam_ticks = FRAMES_PER_SEC/2;
		}
		
		// apply damage
		stats.takeDamage(dmg);
		
		// damage always breaks stun
		if (dmg > 0) stats.stun_duration=0;
		
		// after effects
		if (stats.hp > 0) {
			if (h.stun_duration > stats.stun_duration) stats.stun_duration = h.stun_duration;
			if (h.slow_duration > stats.slow_duration) stats.slow_duration = h.slow_duration;
			if (h.bleed_duration > stats.bleed_duration) stats.bleed_duration = h.bleed_duration;
			if (h.immobilize_duration > stats.immobilize_duration) stats.immobilize_duration = h.immobilize_duration;
			if (h.hp_steal != 0) {
				h.src_stats->hp += (int)ceil((float)dmg * (float)h.hp_steal / 100.0);
				if (h.src_stats->hp > h.src_stats->maxhp) h.src_stats->hp = h.src_stats->maxhp;
			}
			if (h.mp_steal != 0) {
				h.src_stats->mp += (int)ceil((float)dmg * (float)h.mp_steal / 100.0);
				if (h.src_stats->mp > h.src_stats->maxmp) h.src_stats->mp = h.src_stats->maxmp;
			}
		}
		
		// post effect power
		if (h.post_power >= 0 && dmg > 0) {
			powers->activate(h.post_power, h.src_stats, stats.pos);
		}
		
		// interrupted to new state
		if (dmg > 0) {
			
			if (stats.hp <= 0 && crit) {
				doRewards();
				stats.cur_state = ENEMY_CRITDEAD;
			}
			else if (stats.hp <= 0) {
				doRewards();
				stats.cur_state = ENEMY_DEAD;		
			}
			// don't go through a hit animation if stunned
			else if (h.stun_duration == 0) {
				stats.cur_state = ENEMY_HIT;
			}
		}
		
		return true;
	}
	return false;
}

/**
 * Upon enemy death, handle rewards (gold, xp, loot)
 */
void Enemy::doRewards() {

	int roll = rand() % 100;
	if (roll < stats.loot_chance) {
		loot_drop = true;
	}
	reward_xp = true;
	
	// some creatures create special loot if we're on a quest
	if (stats.quest_loot_requires != "") {
	
		// the loot manager will check quest_loot_id
		// if set (not zero), the loot manager will 100% generate that loot.
		if (map->camp->checkStatus(stats.quest_loot_requires) && !map->camp->checkStatus(stats.quest_loot_not)) {
			loot_drop = true;
		}
		else {
			stats.quest_loot_id = 0;
		}
	}
	
	// some creatures drop special loot the first time they are defeated
	// this must be done in conjunction with defeat status
	if (stats.first_defeat_loot > 0) {
		if (!map->camp->checkStatus(stats.defeat_status)) {
			loot_drop = true;
			stats.quest_loot_id = stats.first_defeat_loot;
		}
	}
	
	// defeating some creatures (e.g. bosses) affects the story
	if (stats.defeat_status != "") {
		map->camp->setStatus(stats.defeat_status);
	}

}

/**
 * getRender()
 * Map objects need to be drawn in Z order, so we allow a parent object (GameEngine)
 * to collect all mobile sprites each frame.
 */
Renderable Enemy::getRender() {
	Renderable r = activeAnimation->getCurrentFrame(stats.direction);
	r.map_pos.x = stats.pos.x;
	r.map_pos.y = stats.pos.y;

	// draw corpses below objects so that floor loot is more visible
	r.object_layer = !stats.corpse;

	return r;	
}

Enemy::~Enemy() {
	delete haz;
}
<|MERGE_RESOLUTION|>--- conflicted
+++ resolved
@@ -150,15 +150,10 @@
 		stats.last_seen.y = -1;
 		
 		// heal rapidly if the hero has left range
-<<<<<<< HEAD
-		stats.hp++;
-		if (stats.hp > stats.maxhp) stats.hp = stats.maxhp;
-=======
 		if (stats.alive && stats.hero_alive) {
 			stats.hp++;
 			if (stats.hp > stats.maxhp) stats.hp = stats.maxhp;
 		}
->>>>>>> f6c1ffcd
 	}
 
 	if (dist < stats.threat_range && stats.hero_alive)
