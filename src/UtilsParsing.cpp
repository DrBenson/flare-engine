--- conflicted
+++ resolved
@@ -27,7 +27,7 @@
  * The first character can be a negative (-) sign.
  */
 bool isInt(const string& s) {
-	if (s.size() == 0) return false;
+	if (s == "") return false;
 
 	int start=0;
 	
@@ -36,7 +36,7 @@
 
 	for (unsigned int i=start; i<s.length(); i++) {
 		// if any character in this string is not a numeric digit, this string is not an integer
-		if (s.at(i) < '0' || s.at(i) > '9') return false;
+		if (s.at(i) < 48 || s.at(i) > 57) return false;
 	}
 	return true;
 }
@@ -45,9 +45,9 @@
  * Convert a single hex character (0123456789abcdef) into the equivalent integer
  */
 unsigned short xtoi(char c) {
-	if (c >= 'a') return c - 'a' + 10;
-	else if (c >= 'A') return c - 'A' + 10;
-	else return c - '0';
+	if (c >= 97) return c - 87;
+	else if (c >= 65) return c - 55;
+	else return c - 48;
 }
 
 /**
@@ -69,11 +69,36 @@
  * Convert four booleans into a single hex character 0-f
  */
 char btox(bool b1, bool b2, bool b3, bool b4) {
-	char val = b1*1 + b2*2 + b3*4 + b4*8;
-	if (val < 10)
-		return '0' + val;
+	if (b4)
+		if (b3)
+			if (b2)
+				if (b1) return 'f';
+				else return 'e';
+			else
+				if (b1) return 'd';
+				else return 'c';
+		else
+			if (b2)
+				if (b1) return 'b';
+				else return 'a';
+			else
+				if (b1) return '9';
+				else return '8';
 	else
-		return 'a' + val - 10;
+		if (b3)
+			if (b2)
+				if (b1) return '7';
+				else return '6';
+			else
+				if (b1) return '5';
+				else return '4';
+		else
+			if (b2)
+				if (b1) return '3';
+				else return '2';
+			else
+				if (b1) return '1';
+				else return '0';
 }
 
 /**
@@ -172,16 +197,11 @@
 	return line;
 }
 
-string getLine(istream &infile) {
+string getLine(ifstream &infile) {
 	string line;
-<<<<<<< HEAD
-	if (!getline(infile, line))
-		return ""; // Read failed.
-=======
 	// This is the standard way to check whether a read failed.
 	if (!getline(infile, line))
 		return "";
->>>>>>> 857ee67b
 	line = stripCarriageReturn(line);
 	return line; 
 }
