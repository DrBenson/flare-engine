--- conflicted
+++ resolved
@@ -248,18 +248,17 @@
 	return result;
 }
 
-<<<<<<< HEAD
 float toFloat(const string& s, float default_value) {
 	float result;
 	if (!(stringstream(s) >> result))
 		result = default_value;
-
-=======
+	return result;
+}
+
 unsigned long toUnsignedLong(const string& s, unsigned long  default_value) {
 	unsigned long result;
 	if (!(stringstream(s) >> result))
 		result = default_value;
->>>>>>> 1332cec4
 	return result;
 }
 
