--- conflicted
+++ resolved
@@ -59,17 +59,11 @@
 	SDL_Rect tab_rect[LOG_TYPE_COUNT];
 	int paragraph_spacing;
 
-<<<<<<< HEAD
 	Point title_pos;
 	Point close_pos;
-	SDL_Rect tabs_pos;
+	SDL_Rect tab_area;
 	int tab_content_y;
 	int tab_content_indent;
-=======
-	Point close_pos;
-	Point title_pos;
-	SDL_Rect tab_area;
->>>>>>> 35d44312
 	
 public:
 	MenuLog();
