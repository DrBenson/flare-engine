/*
Copyright © 2011-2012 Clint Bellanger

This file is part of FLARE.

FLARE is free software: you can redistribute it and/or modify it under the terms
of the GNU General Public License as published by the Free Software Foundation,
either version 3 of the License, or (at your option) any later version.

FLARE is distributed in the hope that it will be useful, but WITHOUT ANY
WARRANTY; without even the implied warranty of MERCHANTABILITY or FITNESS FOR A
PARTICULAR PURPOSE.  See the GNU General Public License for more details.

You should have received a copy of the GNU General Public License along with
FLARE.  If not, see http://www.gnu.org/licenses/
*/


#pragma once
#ifndef INPUT_STATE_H
#define INPUT_STATE_H

#include "CommonIncludes.h"
#include "Utils.h"

#define JOY_POS_CENTER	0
#define JOY_POS_LEFT	-1
#define JOY_POS_RIGHT	1
#define JOY_POS_UP	-1
#define JOY_POS_DOWN	1


// Input commands enum
const int CANCEL = 0;
const int ACCEPT = 1;
const int UP = 2;
const int DOWN = 3;
const int LEFT = 4;
const int RIGHT = 5;
const int BAR_1 = 6;
const int BAR_2 = 7;
const int BAR_3 = 8;
const int BAR_4 = 9;
const int BAR_5 = 10;
const int BAR_6 = 11;
const int BAR_7 = 12;
const int BAR_8 = 13;
const int BAR_9 = 14;
const int BAR_0 = 15;
const int CHARACTER = 16;
const int INVENTORY = 17;
const int POWERS = 18;
const int LOG = 19;
const int MAIN1 = 20;
const int MAIN2 = 21;
const int CTRL = 22;
const int SHIFT = 23;
const int DEL = 24;
const int ACTIONBAR = 25;
const int ACTIONBAR_BACK = 26;
const int ACTIONBAR_FORWARD = 27;
const int ACTIONBAR_USE = 28;
const int DEVELOPER_MENU = 29;

/**
 * class InputState
 *
 * Handles keyboard and mouse states
 */

class InputState {
public:
	static const int key_count = 30;
	int binding[key_count];
	int binding_alt[key_count];
	int binding_joy[key_count];

	std::string binding_name[30];
	std::string mouse_button[7];

	InputState(void);
	~InputState();

	void defaultQwertyKeyBindings();
	void defaultJoystickBindings();
	void loadKeyBindings();
	void saveKeyBindings();
	void handle(bool dump_event);
	void resetScroll();
	void lockActionBar();
	void unlockActionBar();
	void setKeybindNames();
	void hideCursor();
	void showCursor();
	std::string getJoystickName(int index);
	std::string getKeyName(int key);

	bool pressing[key_count];
	bool lock[key_count];

	bool done;
	Point mouse;
	std::string inkeys;
	int last_key;
	int last_button;
	int last_joybutton;
	bool scroll_up;
	bool scroll_down;
	bool lock_scroll;

private:
	bool un_press[key_count];

    Uint32 touch_timestamp;
<<<<<<< HEAD
    bool touch_locked;
=======
    Point current_touch;
>>>>>>> 12664580
};

#endif<|MERGE_RESOLUTION|>--- conflicted
+++ resolved
@@ -112,11 +112,8 @@
 	bool un_press[key_count];
 
     Uint32 touch_timestamp;
-<<<<<<< HEAD
+    Point current_touch;
     bool touch_locked;
-=======
-    Point current_touch;
->>>>>>> 12664580
 };
 
 #endif