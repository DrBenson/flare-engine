--- conflicted
+++ resolved
@@ -46,15 +46,11 @@
 	, lockSwing(false)
 	, lockCast(false)
 	, lockShoot(false)
-<<<<<<< HEAD
 	, path()
 	, path_frames_elapsed(0)
 	, prev_target()
 	, collided(false)
 	, path_found(false)
-	, enemies(NULL)
-=======
->>>>>>> 1b587d8e
 	, hero_stats(NULL)
 	, charmed_stats(NULL)
 	, act_target()
@@ -277,8 +273,7 @@
 	if (MOUSE_MOVE) {
 		Point target = screen_to_map(inpt->mouse.x, inpt->mouse.y, stats.pos.x, stats.pos.y);
 		// if no line of movement to target, use pathfinder
-<<<<<<< HEAD
-		if (!map->collider.line_of_movement(stats.pos.x, stats.pos.y, target.x, target.y, stats.movement_type)) {
+		if (!mapr->collider.line_of_movement(stats.pos.x, stats.pos.y, target.x, target.y, stats.movement_type)) {
 
 			path_frames_elapsed++;
 
@@ -313,18 +308,10 @@
 			if(recalculate_path){
                 path_frames_elapsed = 0;
                 path.clear();
-                path_found = map->collider.compute_path(stats.pos, target, path, stats.movement_type);
+                path_found = mapr->collider.compute_path(stats.pos, target, path, stats.movement_type);
 			}
 
 			if(!path.empty()){
-=======
-		if (!mapr->collider.line_of_movement(stats.pos.x, stats.pos.y, target.x, target.y, stats.movement_type)) {
-			vector<Point> path;
-
-			// target first waypoint
-			mapr->collider.compute_path(stats.pos, target, path, stats.movement_type);
-			if(!path.empty())
->>>>>>> 1b587d8e
 				target = path.back();
 
                 //if distance to node is lower than a tile size, the node is going to be passed and can be removed
