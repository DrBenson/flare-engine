--- conflicted
+++ resolved
@@ -270,13 +270,7 @@
 void Avatar::set_direction() {
 	// handle direction changes
 	if (MOUSE_MOVE) {
-<<<<<<< HEAD
-		FPoint target = screen_to_map(inpt->mouse.x,  inpt->mouse.y, stats.pos.x, stats.pos.y);
-		// if no line of movement to target, use pathfinder
-		if (!mapr->collider.line_of_movement(stats.pos.x, stats.pos.y, target.x, target.y, stats.movement_type)) {
-			vector<FPoint> path;
-=======
-		Point target = screen_to_map(inpt->mouse.x, inpt->mouse.y, stats.pos.x, stats.pos.y);
+		FPoint target = screen_to_map(inpt->mouse.x, inpt->mouse.y, stats.pos.x, stats.pos.y);
 		// if no line of movement to target, use pathfinder
 		if (!mapr->collider.line_of_movement(stats.pos.x, stats.pos.y, target.x, target.y, stats.movement_type)) {
 
@@ -308,7 +302,6 @@
                 collided = false;
 
             prev_target = target;
->>>>>>> 8d07293e
 
 			// target first waypoint
 			if(recalculate_path){
