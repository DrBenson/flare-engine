/*
Copyright © 2011-2012 Clint Bellanger
Copyright © 2012 Igor Paliychuk
Copyright © 2012 Stefan Beller
Copyright © 2013 Henrik Andersson

This file is part of FLARE.

FLARE is free software: you can redistribute it and/or modify it under the terms
of the GNU General Public License as published by the Free Software Foundation,
either version 3 of the License, or (at your option) any later version.

FLARE is distributed in the hope that it will be useful, but WITHOUT ANY
WARRANTY; without even the implied warranty of MERCHANTABILITY or FITNESS FOR A
PARTICULAR PURPOSE.  See the GNU General Public License for more details.

You should have received a copy of the GNU General Public License along with
FLARE.  If not, see http://www.gnu.org/licenses/
*/

/**
 * class ItemManager
 */

#include "CommonIncludes.h"
#include "FileParser.h"
#include "ItemManager.h"
#include "Settings.h"
#include "SharedResources.h"
#include "StatBlock.h"
#include "UtilsFileSystem.h"
#include "UtilsParsing.h"
#include "WidgetLabel.h"

#include <cassert>
#include <climits>
#include <cstring>

using namespace std;

/**
 * Resizes vector vec, so it can fit index id.
 */
template <typename Ty_>
static inline void ensureFitsId(vector<Ty_>& vec, int id) {
	// id's are always greater or equal 1;
	if (id < 1) return;

	typedef typename vector<Ty_>::size_type VecSz;

	if (vec.size() <= VecSz(id+1))
		vec.resize(id+1);
}

/**
 * Trims vector allocated memory to its size.
 *
 * Emulates C++2011 vector::shrink_to_fit().
 * It is sometimes also called "swap trick".
 */
template <typename Ty_>
static inline void shrinkVecToFit(std::vector<Ty_>& vec) {
	if (vec.capacity() != vec.size())
		std::vector<Ty_>(vec).swap(vec);
}

ItemManager::ItemManager()
	: color_normal(font->getColor("item_normal"))
	, color_low(font->getColor("item_low"))
	, color_high(font->getColor("item_high"))
	, color_epic(font->getColor("item_epic"))
	, color_bonus(font->getColor("item_bonus"))
	, color_penalty(font->getColor("item_penalty"))
	, color_requirements_not_met(font->getColor("requirements_not_met"))
	, color_flavor(font->getColor("item_flavor")) {
	// NB: 20 is arbitrary picked number, but it looks like good start.
	items.reserve(20);
	item_sets.reserve(5);

	loadAll();
	loadIcons();
}

/**
 * Load all items files in all mods
 */
void ItemManager::loadAll() {

	// load each items.txt file. Individual item IDs can be overwritten with mods.
	this->loadItems();
	this->loadTypes();
	this->loadSets();

	/*
	 * Shrinks the items vector to the absolute needed size.
	 *
	 * While loading the items, the item vector grows dynamically. To have
	 * no much time overhead for reallocating the vector, a new reallocation
	 * is twice as large as the needed item id, which means in the worst case
	 * the item vector was reallocated for loading the last element, so the
	 * vector is twice as large as needed. This memory is definitly not used,
	 * so we can free it.
	 */
	shrinkVecToFit(items);
	shrinkVecToFit(item_sets);

	if (items.empty()) fprintf(stderr, "No items were found.\n");
	if (item_sets.empty()) printf("No item sets were found.\n");
}

/**
 * Load a specific items file
 *
 * @param filename The full path and name of the file to load
 */
void ItemManager::loadItems() {
	FileParser infile;

	// @CLASS Item|Description about the class and it usage, items/items.txt...
	if (!infile.open("items/items.txt", true, false))
		return;

	int id = 0;
	bool id_line = false;
	while (infile.next()) {
		if (infile.key == "id") {
			// @ATTR id|integer|An uniq id of the item used as reference from other classes.
			id_line = true;
			id = toInt(infile.val);
			ensureFitsId(items, id+1);
		}
		else id_line = false;

		if (id < 1) {
			if (id_line) fprintf(stderr, "Item index out of bounds 1-%d, skipping\n", INT_MAX);
			continue;
		}
		if (id_line) continue;

		assert(items.size() > std::size_t(id));

		if (infile.key == "name")
			// @ATTR name|string|Item name displayed on long and short tooltips.
			items[id].name = msg->get(infile.val);
		else if (infile.key == "flavor")
			// @ATTR flavor|string|
			items[id].flavor = msg->get(infile.val);
		else if (infile.key == "level")
			// @ATTR level|integer|
			items[id].level = toInt(infile.val);
		else if (infile.key == "icon") {
			// @ATTR icon|integer|
			items[id].icon = toInt(infile.nextValue());
		}
		else if (infile.key == "quality") {
			// @ATTR quality|[low:high:epic]|Item quality, corresponds to item color.
			if (infile.val == "low")
				items[id].quality = ITEM_QUALITY_LOW;
			else if (infile.val == "high")
				items[id].quality = ITEM_QUALITY_HIGH;
			else if (infile.val == "epic")
				items[id].quality = ITEM_QUALITY_EPIC;
		}
		else if (infile.key == "item_type") {
			// @ATTR item_type|string|Equipment slot [artifact, head, chest, hands, legs, feets, main, off, ring] or base item type [gem, consumable]
			items[id].type = infile.val;
		}
		else if (infile.key == "equip_flags") {
			infile.val = infile.val + ',';
			std::string flag = eatFirstString(infile.val,',');

			while (flag != "") {
				items[id].equip_flags.push_back(flag);
				flag = eatFirstString(infile.val,',');
			}
		}
		else if (infile.key == "dmg_melee") {
			// @ATTR dmg_melee|[min (integer), max (integer)]|Defines the item melee damage, if only min is specified the melee damage is fixed.
			items[id].dmg_melee_min = toInt(infile.nextValue());
			if (infile.val.length() > 0)
				items[id].dmg_melee_max = toInt(infile.nextValue());
			else
				items[id].dmg_melee_max = items[id].dmg_melee_min;
		}
		else if (infile.key == "dmg_ranged") {
			// @ATTR dmg_ranged|[min (integer), max (integer)]|Defines the item ranged damage, if only min is specified the ranged damage is fixed.
			items[id].dmg_ranged_min = toInt(infile.nextValue());
			if (infile.val.length() > 0)
				items[id].dmg_ranged_max = toInt(infile.nextValue());
			else
				items[id].dmg_ranged_max = items[id].dmg_ranged_min;
		}
		else if (infile.key == "dmg_ment") {
			// @ATTR dmg_ment|[min (integer), max (integer)]|Defines the item mental damage, if only min is specified the ranged damage is fixed.
			items[id].dmg_ment_min = toInt(infile.nextValue());
			if (infile.val.length() > 0)
				items[id].dmg_ment_max = toInt(infile.nextValue());
			else
				items[id].dmg_ment_max = items[id].dmg_ment_min;
		}
		else if (infile.key == "abs") {
			// @ATTR abs|[min (integer), max (integer)]|Defines the item absorb value, if only min is specified the absorb value is fixed.
			items[id].abs_min = toInt(infile.nextValue());
			if (infile.val.length() > 0)
				items[id].abs_max = toInt(infile.nextValue());
			else
				items[id].abs_max = items[id].abs_min;
		}
		else if (infile.key == "req") {
			// @ATTR req|[ [p:m:o:d], amount (integer) ]|Make item require specific stat level ex. req=p,6 will require hero to have level 6 in physical stats 
			string s = infile.nextValue();
			if (s == "p")
				items[id].req_stat = REQUIRES_PHYS;
			else if (s == "m")
				items[id].req_stat = REQUIRES_MENT;
			else if (s == "o")
				items[id].req_stat = REQUIRES_OFF;
			else if (s == "d")
				items[id].req_stat = REQUIRES_DEF;
			items[id].req_val = toInt(infile.nextValue());
		}
		else if (infile.key == "bonus") {
			// @ATTR bonus|[power_tag (string), amount (integer)]|Adds a bonus to the item power_tag being a uniq tag of a power definition, e.: bonus=HP regen, 50
			items[id].bonus_stat.push_back(infile.nextValue());
			items[id].bonus_val.push_back(toInt(infile.nextValue()));
		}
		else if (infile.key == "soundfx") {
			// @ATTR soundfx|string|Sound effect for the specific item.
			items[id].sfx = snd->load(infile.val, "ItemManager");
		}
		else if (infile.key == "gfx")
			// @ATTR gfx|string|Graphics for the specific item.
			items[id].gfx = infile.val;
<<<<<<< HEAD
		else if (infile.key == "loot_animation")
			// @ATTR loot_animation|string|Specifies the loot animation for the item.
			items[id].loot_animation = infile.val;
=======
		else if (infile.key == "loot_animation") {
			infile.val = infile.val + ',';
			LootAnimation la;
			la.name = eatFirstString(infile.val, ',');
			la.low = eatFirstInt(infile.val, ',');
			la.high = eatFirstInt(infile.val, ',');
			items[id].loot_animation.push_back(la);
		}
>>>>>>> d7526db7
		else if (infile.key == "power") {
			// @ATTR power|power_id|Adds a specific power to the item which makes it usable as a power and can be placed in action bar.
			if (toInt(infile.val) > 0) {
				items[id].power = toInt(infile.val);
			}
			else fprintf(stderr, "Power index inside item %d definition out of bounds 1-%d, skipping item\n", id, INT_MAX);
		}
		else if (infile.key == "power_mod")
			// @ATTR power_mod|integer|Power modifier of item.
			items[id].power_mod = toInt(infile.val);
		else if (infile.key == "power_desc")
			// @ATTR power_desc|string|A string describing the additional power.
			items[id].power_desc = msg->get(infile.val);
		else if (infile.key == "price")
			// @ATTR price|integer|The amount of currency the item costs, if set to 0 the item cannot be sold.
			items[id].price = toInt(infile.val);
		else if (infile.key == "price_sell")
			// @ATTR sell_price|integer|The amount of currency the item is sold for, if set to 0 the sell prices is prices*vendor_ratio.
			items[id].price_sell = toInt(infile.val);
		else if (infile.key == "max_quantity")
			// @ATTR max_quantity|integer|Max item count per stack.
			items[id].max_quantity = toInt(infile.val);
		else if (infile.key == "rand_loot")
			// @ATTR rand_loot|integer|Max amount appearing in loot stack.
			items[id].rand_loot = toInt(infile.val);
		else if (infile.key == "rand_vendor")
			// @ATTR rand_vendor|integer|Max amount appearing in vendor stack.
			items[id].rand_vendor = toInt(infile.val);
		else if (infile.key == "pickup_status")
			// @ATTR pickup_status|string|Set a campaign status when item is picked up, this is used for quest items.
			items[id].pickup_status = infile.val;
		else if (infile.key == "stepfx")
			// @ATTR stepfx|string|Sound effect when walking, this applies only to armors.
			items[id].stepfx = infile.val;
		else if (infile.key == "class") {
			// @ATTR class|[classname (string), ...]|A comma separated list of classes the item belongs too.
			string classname = infile.nextValue();
			while (classname != "") {
				unsigned pos; // find the position where this classname is stored:
				for (pos = 0; pos < item_class_names.size(); pos++) {
					if (item_class_names[pos] == classname)
						break;
				}
				// if it was not found, add it to the end.
				// pos is already the correct index.
				if (pos == item_class_names.size()) {
					item_class_names.push_back(classname);
					item_class_items.push_back(vector<unsigned int>());
				}
				// add item id to the item list of that class:
				item_class_items[pos].push_back(id);
				classname = infile.nextValue();
			}
		}

	}
	infile.close();
}

void ItemManager::loadTypes() {
	FileParser infile;
	string type,description;
	type = description = "";

	// @CLASS Item Type|Definition of a item types, items/types.txt...
	if (infile.open("items/types.txt", true, false)) {
		while (infile.next()) {
			// @ATTR name|string|Item type name.
			if (infile.key == "name") type = infile.val;
			// @ATTR description|string|Item type description.
			else if (infile.key == "description") description = infile.val;

			if (type != "" && description != "") {
				item_types[type] = description;
				type = description = "";
			}
		}
		infile.close();
	}
}

string ItemManager::getItemType(std::string _type) {
	map<string,string>::iterator it,end;
	for (it=item_types.begin(), end=item_types.end(); it!=end; ++it) {
		if (_type.compare(it->first) == 0) return it->second;
	}
	// If all else fails, return the original string
	return _type;
}

void ItemManager::loadSets() {
	FileParser infile;

	// @CLASS Item Set|Definition of a item sets, items/sets.txt...
	if (!infile.open("items/sets.txt", true, false))
		return;

	int id = 0;
	bool id_line;
	while (infile.next()) {
		if (infile.key == "id") {
			// @ATTR id|integer|A uniq id for the item set.
			id_line = true;
			id = toInt(infile.val);
			ensureFitsId(item_sets, id+1);
		}
		else id_line = false;

		if (id < 1) {
			if (id_line) fprintf(stderr, "Item set index out of bounds 1-%d, skipping\n", INT_MAX);
			continue;
		}
		if (id_line) continue;

		assert(item_sets.size() > std::size_t(id));

		if (infile.key == "name") {
			// @ATTR name|string|Name of the item set.
			item_sets[id].name = msg->get(infile.val);
		}
		else if (infile.key == "items") {
			// @ATTR name|[item_id,...]|List of item id's that is part of the set.
			string item_id = infile.nextValue();
			while (item_id != "") {
				int temp_id = toInt(item_id);
				if (temp_id > 0 && temp_id < static_cast<int>(items.size())) {
					items[temp_id].set = id;
					item_sets[id].items.push_back(temp_id);
				}
				else {
					const int maxsize = static_cast<int>(items.size()-1);
					const char* cname = item_sets[id].name.c_str();
					fprintf(stderr, "Item index inside item set %s definition out of bounds 1-%d, skipping item\n", cname, maxsize);
				}
				item_id = infile.nextValue();
			}
		}
		else if (infile.key == "color") {
			// @ATTR color|color|A specific of color for the set.
			item_sets[id].color.r = toInt(infile.nextValue());
			item_sets[id].color.g = toInt(infile.nextValue());
			item_sets[id].color.b = toInt(infile.nextValue());
		}
		else if (infile.key == "bonus") {
			// @ATTR bonus|[requirements (integer), bonus stat (string), bonus (integer)]|Bonus to append to items in the set.
			Set_bonus bonus;
			bonus.requirement = toInt(infile.nextValue());
			bonus.bonus_stat = infile.nextValue();
			bonus.bonus_val = toInt(infile.nextValue());
			item_sets[id].bonus.push_back(bonus);
		}
	}
	infile.close();
}

/**
 * Icon sets
 */
void ItemManager::loadIcons() {
	icons = loadGraphicSurface("images/icons/icons.png", "Couldn't load icons");
}

SDL_Surface* ItemManager::getIcons() {
	return icons;
}

/**
 * Renders icons at small size or large size
 * Also display the stack size
 */
void ItemManager::renderIcon(ItemStack stack, int x, int y, int size) {
	if (!icons) return;

	SDL_Rect src, dest;
	dest.x = x;
	dest.y = y;
	src.w = src.h = dest.w = dest.h = size;

	if (stack.item > 0) {
		int columns = icons->w / ICON_SIZE;
		src.x = (items[stack.item].icon % columns) * size;
		src.y = (items[stack.item].icon / columns) * size;
		SDL_BlitSurface(icons, &src, screen, &dest);
	}

	if (stack.quantity > 1 || items[stack.item].max_quantity > 1) {
		WidgetLabel label;
		label.set(dest.x + 2, dest.y + 2, JUSTIFY_LEFT, VALIGN_TOP, abbreviateKilo(stack.quantity), color_normal);
		label.render();
	}
}

void ItemManager::playSound(int item, Point pos) {
	snd->play(items[item].sfx, GLOBAL_VIRTUAL_CHANNEL, pos, false);
}

TooltipData ItemManager::getShortTooltip(ItemStack stack) {
	stringstream ss;
	TooltipData tip;
	SDL_Color color = color_normal;

	if (stack.item == 0) return tip;

	// color quality
	if (items[stack.item].set > 0) {
		color = item_sets[items[stack.item].set].color;
	}
	else if (items[stack.item].quality == ITEM_QUALITY_LOW) {
		color = color_low;
	}
	else if (items[stack.item].quality == ITEM_QUALITY_HIGH) {
		color = color_high;
	}
	else if (items[stack.item].quality == ITEM_QUALITY_EPIC) {
		color = color_epic;
	}

	// name
	if (stack.quantity > 1) {
		ss << stack.quantity << " " << items[stack.item].name;
	}
	else {
		ss << items[stack.item].name;
	}
	tip.addText(ss.str(), color);

	return tip;
}

/**
 * Create detailed tooltip showing all relevant item info
 */
TooltipData ItemManager::getTooltip(ItemStack stack, StatBlock *stats, int context) {
	TooltipData tip;
	SDL_Color color = color_normal;
	string quality_desc = "";

	if (stack.item == 0) return tip;

	// color quality
	if (items[stack.item].set > 0) {
		color = item_sets[items[stack.item].set].color;
	}
	else if (items[stack.item].quality == ITEM_QUALITY_LOW) {
		color = color_low;
		quality_desc = msg->get("Low");
	}
	else if (items[stack.item].quality == ITEM_QUALITY_NORMAL) {
		color = color_normal;
		quality_desc = msg->get("Normal");
	}
	else if (items[stack.item].quality == ITEM_QUALITY_HIGH) {
		color = color_high;
		quality_desc = msg->get("High");
	}
	else if (items[stack.item].quality == ITEM_QUALITY_EPIC) {
		color = color_epic;
		quality_desc = msg->get("Epic");
	}

	// name
	stringstream ss;
	if (stack.quantity < 1000)
		ss << items[stack.item].name;
	else
		ss << items[stack.item].name << " (" << stack.quantity << ")";
	tip.addText(ss.str(), color);

	// level
	if (items[stack.item].level != 0) {
		tip.addText(msg->get("Level %d", items[stack.item].level));
	}

	// type
	if (items[stack.item].type != "other") {
		tip.addText(msg->get(getItemType(items[stack.item].type)));
	}

	// damage
	if (items[stack.item].dmg_melee_max > 0) {
		if (items[stack.item].dmg_melee_min < items[stack.item].dmg_melee_max)
			tip.addText(msg->get("Melee damage: %d-%d", items[stack.item].dmg_melee_min, items[stack.item].dmg_melee_max));
		else
			tip.addText(msg->get("Melee damage: %d", items[stack.item].dmg_melee_max));
	}
	if (items[stack.item].dmg_ranged_max > 0) {
		if (items[stack.item].dmg_ranged_min < items[stack.item].dmg_ranged_max)
			tip.addText(msg->get("Ranged damage: %d-%d", items[stack.item].dmg_ranged_min, items[stack.item].dmg_ranged_max));
		else
			tip.addText(msg->get("Ranged damage: %d", items[stack.item].dmg_ranged_max));
	}
	if (items[stack.item].dmg_ment_max > 0) {
		if (items[stack.item].dmg_ment_min < items[stack.item].dmg_ment_max)
			tip.addText(msg->get("Mental damage: %d-%d", items[stack.item].dmg_ment_min, items[stack.item].dmg_ment_max));
		else
			tip.addText(msg->get("Mental damage: %d", items[stack.item].dmg_ment_max));
	}

	// absorb
	if (items[stack.item].abs_max > 0) {
		if (items[stack.item].abs_min < items[stack.item].abs_max)
			tip.addText(msg->get("Absorb: %d-%d", items[stack.item].abs_min, items[stack.item].abs_max));
		else
			tip.addText(msg->get("Absorb: %d", items[stack.item].abs_max));
	}

	// bonuses
	unsigned bonus_counter = 0;
	string modifier;
	while (bonus_counter < items[stack.item].bonus_val.size() && items[stack.item].bonus_stat[bonus_counter] != "") {
		if (items[stack.item].bonus_stat[bonus_counter] == "speed") {
			modifier = msg->get("%d%% Speed", items[stack.item].bonus_val[bonus_counter]);
			if (items[stack.item].bonus_val[bonus_counter] >= 100) color = color_bonus;
			else color = color_penalty;
		}
		else {
			if (items[stack.item].bonus_val[bonus_counter] > 0) {
				modifier = msg->get("Increases %s by %d",
									items[stack.item].bonus_val[bonus_counter],
									msg->get(items[stack.item].bonus_stat[bonus_counter]));

				color = color_bonus;
			}
			else {
				modifier = msg->get("Decreases %s by %d",
									items[stack.item].bonus_val[bonus_counter],
									msg->get(items[stack.item].bonus_stat[bonus_counter]));

				color = color_penalty;
			}
		}
		tip.addText(modifier, color);
		bonus_counter++;
	}

	// power
	if (items[stack.item].power_desc != "") {
		tip.addText(items[stack.item].power_desc, color_bonus);
	}

	// requirement
	if (items[stack.item].req_val > 0) {
		if (items[stack.item].req_stat == REQUIRES_PHYS) {
			if (stats->get_physical() < items[stack.item].req_val) color = color_requirements_not_met;
			else color = color_normal;
			tip.addText(msg->get("Requires Physical %d", items[stack.item].req_val), color);
		}
		else if (items[stack.item].req_stat == REQUIRES_MENT) {
			if (stats->get_mental() < items[stack.item].req_val) color = color_requirements_not_met;
			else color = color_normal;
			tip.addText(msg->get("Requires Mental %d", items[stack.item].req_val), color);
		}
		else if (items[stack.item].req_stat == REQUIRES_OFF) {
			if (stats->get_offense() < items[stack.item].req_val) color = color_requirements_not_met;
			else color = color_normal;
			tip.addText(msg->get("Requires Offense %d", items[stack.item].req_val), color);
		}
		else if (items[stack.item].req_stat == REQUIRES_DEF) {
			if (stats->get_defense() < items[stack.item].req_val) color = color_requirements_not_met;
			else color = color_normal;
			tip.addText(msg->get("Requires Defense %d", items[stack.item].req_val), color);
		}
	}

	if (COLORBLIND && quality_desc != "") {
		color = color_normal;
		tip.addText(msg->get("Quality: %s", quality_desc), color);
	}

	// flavor text
	if (items[stack.item].flavor != "") {
		tip.addText(items[stack.item].flavor, color_flavor);
	}

	// buy or sell price
	if (items[stack.item].price > 0 && stack.item != CURRENCY_ID) {

		int price_per_unit;
		if (context == VENDOR_BUY) {
			price_per_unit = items[stack.item].price;
			if (stats->currency < items[stack.item].price) color = color_requirements_not_met;
			else color = color_normal;
			if (items[stack.item].max_quantity <= 1)
				tip.addText(msg->get("Buy Price: %d %s", price_per_unit, CURRENCY), color);
			else
				tip.addText(msg->get("Buy Price: %d %s each", price_per_unit, CURRENCY), color);
		}
		else if (context == VENDOR_SELL) {
			price_per_unit = items[stack.item].getSellPrice();
			if (stats->currency < price_per_unit) color = color_requirements_not_met;
			else color = color_normal;
			if (items[stack.item].max_quantity <= 1)
				tip.addText(msg->get("Buy Price: %d %s", price_per_unit, CURRENCY), color);
			else
				tip.addText(msg->get("Buy Price: %d %s each", price_per_unit, CURRENCY), color);
		}
		else if (context == PLAYER_INV) {
			price_per_unit = items[stack.item].getSellPrice();
			if (price_per_unit == 0) price_per_unit = 1;
			if (items[stack.item].max_quantity <= 1)
				tip.addText(msg->get("Sell Price: %d %s", price_per_unit, CURRENCY));
			else
				tip.addText(msg->get("Sell Price: %d %s each", price_per_unit, CURRENCY));
		}
	}

	if (items[stack.item].set > 0) {
		// item set bonuses
		ItemSet set = item_sets[items[stack.item].set];
		bonus_counter = 0;
		modifier = "";

		tip.addText("\n" + msg->get("Set: ") + msg->get(item_sets[items[stack.item].set].name), set.color);

		while (bonus_counter < set.bonus.size() && set.bonus[bonus_counter].bonus_stat != "") {
			if (set.bonus[bonus_counter].bonus_val > 0) {
				modifier = msg->get("%d items: ", set.bonus[bonus_counter].requirement) + msg->get("Increases %s by %d", set.bonus[bonus_counter].bonus_val, msg->get(set.bonus[bonus_counter].bonus_stat));
			}
			else {
				modifier = msg->get("%d items: ", set.bonus[bonus_counter].requirement) + msg->get("Decreases %s by %d", set.bonus[bonus_counter].bonus_val, msg->get(set.bonus[bonus_counter].bonus_stat));
			}
			tip.addText(modifier, set.color);
			bonus_counter++;
		}
	}

	return tip;
}

ItemManager::~ItemManager() {
	SDL_FreeSurface(icons);
}

/**
 * Compare two item stack to be able to sorting them on their item_id in the vendors' stock
 */
bool ItemStack::operator > (const ItemStack &param) const {
	if (item == 0 && param.item > 0) {
		// Make the empty slots the last while sorting
		return true;
	}
	else if (item > 0 && param.item == 0) {
		// Make the empty slots the last while sorting
		return false;
	}
	else {
		return item > param.item;
	}
}

int Item::getSellPrice() {
	int new_price = 0;
	if (price_sell != 0)
		new_price = price_sell;
	else
		new_price = static_cast<int>(price * VENDOR_RATIO);
	if (new_price == 0) new_price = 1;

	return new_price;
}
<|MERGE_RESOLUTION|>--- conflicted
+++ resolved
@@ -231,11 +231,6 @@
 		else if (infile.key == "gfx")
 			// @ATTR gfx|string|Graphics for the specific item.
 			items[id].gfx = infile.val;
-<<<<<<< HEAD
-		else if (infile.key == "loot_animation")
-			// @ATTR loot_animation|string|Specifies the loot animation for the item.
-			items[id].loot_animation = infile.val;
-=======
 		else if (infile.key == "loot_animation") {
 			infile.val = infile.val + ',';
 			LootAnimation la;
@@ -244,7 +239,6 @@
 			la.high = eatFirstInt(infile.val, ',');
 			items[id].loot_animation.push_back(la);
 		}
->>>>>>> d7526db7
 		else if (infile.key == "power") {
 			// @ATTR power|power_id|Adds a specific power to the item which makes it usable as a power and can be placed in action bar.
 			if (toInt(infile.val) > 0) {
