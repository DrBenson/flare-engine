/*
Copyright © 2011-2012 Clint Bellanger
Copyright © 2012-2013 Stefan Beller
Copyright © 2013 Henrik Andersson

This file is part of FLARE.

FLARE is free software: you can redistribute it and/or modify it under the terms
of the GNU General Public License as published by the Free Software Foundation,
either version 3 of the License, or (at your option) any later version.

FLARE is distributed in the hope that it will be useful, but WITHOUT ANY
WARRANTY; without even the implied warranty of MERCHANTABILITY or FITNESS FOR A
PARTICULAR PURPOSE.  See the GNU General Public License for more details.

You should have received a copy of the GNU General Public License along with
FLARE.  If not, see http://www.gnu.org/licenses/
*/


#include "Map.h"

#include "FileParser.h"
#include "UtilsParsing.h"
#include "Settings.h"

Map::Map()
	: layers()
	, events()
	, enemy_groups()
	, filename("")
	, w(0)
	, h(0)
	, spawn()
	, spawn_dir(0)
{
}

void Map::clearLayers() {

	for (unsigned i = 0; i < layers.size(); ++i)
		delete[] layers[i];
	layers.clear();
	layernames.clear();
}

void Map::clearQueues() {
	enemies = std::queue<Map_Enemy>();
	npcs = std::queue<Map_NPC>();
}

void Map::clearEvents() {
	events.clear();
}

int Map::load(std::string fname) {
	FileParser infile;
	maprow *cur_layer = NULL;

	clearEvents();
	clearLayers();
	clearQueues();
<<<<<<< HEAD
	// @CLASS Map|Description of maps/
	if (!infile.open("maps/" + filename))
=======

	if (!infile.open("maps/" + fname))
>>>>>>> 50c4e073
		return 0;

	this->filename = fname;

	while (infile.next()) {
		if (infile.new_section) {

			// for sections that are stored in collections, add a new object here
			if (infile.section == "enemy")
				enemies.push(Map_Enemy());
			else if (infile.section == "enemygroup")
				enemy_groups.push(Map_Group());
			else if (infile.section == "npc")
				npcs.push(Map_NPC());
			else if (infile.section == "event")
				events.push_back(Map_Event());

		}
		if (infile.section == "header")
			loadHeader(infile);
		else if (infile.section == "layer")
			loadLayer(infile, &cur_layer);
		else if (infile.section == "enemy")
			loadEnemy(infile);
		else if (infile.section == "enemygroup")
			loadEnemyGroup(infile, &enemy_groups.back());
		else if (infile.section == "npc")
			loadNPC(infile);
		else if (infile.section == "event")
			loadEvent(infile);
	}

	infile.close();

	return 0;
}

void Map::loadHeader(FileParser &infile) {
	if (infile.key == "title") {
		// @ATTR title|string|Title of map
		this->title = msg->get(infile.val);
	}
	else if (infile.key == "width") {
		// @ATTR width|integer|Width of map
		this->w = toInt(infile.val);
	}
	else if (infile.key == "height") {
		// @ATTR height|integer|Height of map
		this->h = toInt(infile.val);
	}
	else if (infile.key == "tileset") {
		// @ATTR tileset|string|Tileset to use for map
		this->tileset = infile.val;
	}
	else if (infile.key == "music") {
		// @ATTR music|string|Background music to use for map
		music_filename = infile.val;
	}
	else if (infile.key == "location") {
		// @ATTR location|[x(integer), y(integer), direction(integer))|Spawn point location in map
		spawn.x = toInt(infile.nextValue()) * UNITS_PER_TILE + UNITS_PER_TILE/2;
		spawn.y = toInt(infile.nextValue()) * UNITS_PER_TILE + UNITS_PER_TILE/2;
		spawn_dir = toInt(infile.nextValue());
	}
}

void Map::loadLayer(FileParser &infile, maprow **current_layer) {
	if (infile.key == "type") {
		// @ATTR layer.type|string|Map layer type.
		*current_layer = new maprow[w];
		layers.push_back(*current_layer);
		layernames.push_back(infile.val);
	}
	else if (infile.key == "format") {
		// @ATTR layer.format|string|Format for map layer, must be 'dec'
		if (infile.val != "dec") {
			fprintf(stderr, "ERROR: maploading: The format of a layer must be \"dec\"!\n");
			SDL_Quit();
			exit(1);
		}
	}
	else if (infile.key == "data") {
		// @ATTR layer.data|raw|Raw map layer data
		// layer map data handled as a special case
		// The next h lines must contain layer data.  TODO: err
		for (int j=0; j<h; j++) {
			std::string val = infile.getRawLine() + ',';
			for (int i=0; i<w; i++)
				(*current_layer)[i][j] = eatFirstInt(val, ',');
		}
	}
}

void Map::loadEnemy(FileParser &infile) {
	if (infile.key == "type") {
		// @ATTR enemy.type|string|Enemy type
		enemies.back().type = infile.val;
	}
	else if (infile.key == "location") {
		// @ATTR enemy.location|[x(integer), y(integer)]|Location of enemy
		enemies.back().pos.x = toInt(infile.nextValue()) * UNITS_PER_TILE + UNITS_PER_TILE/2;
		enemies.back().pos.y = toInt(infile.nextValue()) * UNITS_PER_TILE + UNITS_PER_TILE/2;
	}
	else if (infile.key == "direction") {
		// @ATTR enemy.direction|integer|Direction of enemy
		enemies.back().direction = toInt(infile.val);
	}
	else if (infile.key == "waypoints") {
		// @ATTR enemy.waypoint|[x(integer), y(integer)]|Enemy waypoint
		std::string none = "";
		std::string a = infile.nextValue();
		std::string b = infile.nextValue();

		while (a != none) {
			Point p;
			p.x = toInt(a) * UNITS_PER_TILE + UNITS_PER_TILE / 2;
			p.y = toInt(b) * UNITS_PER_TILE + UNITS_PER_TILE / 2;
			enemies.back().waypoints.push(p);
			a = infile.nextValue();
			b = infile.nextValue();
		}
	}
	else if (infile.key == "wander_area") {
		// @ATTR enemy.wander_area|[x(integer),y(integer),w(integer),h(integer)]|Wander area for the enemy.
		enemies.back().wander = true;
		enemies.back().wander_area.x = toInt(infile.nextValue()) * UNITS_PER_TILE + UNITS_PER_TILE / 2;
		enemies.back().wander_area.y = toInt(infile.nextValue()) * UNITS_PER_TILE + UNITS_PER_TILE / 2;
		enemies.back().wander_area.w = toInt(infile.nextValue()) * UNITS_PER_TILE + UNITS_PER_TILE / 2;
		enemies.back().wander_area.h = toInt(infile.nextValue()) * UNITS_PER_TILE + UNITS_PER_TILE / 2;
	}
}

void Map::loadEnemyGroup(FileParser &infile, Map_Group *group) {
	if (infile.key == "type") {
		// @ATTR enemygroup.type|string|Type of enemy group
		group->category = infile.val;
	}
	else if (infile.key == "level") {
		// @ATTR enemygroup.level|[min(integer), max(integer)]|Defines the level range of enemies in group.
		group->levelmin = toInt(infile.nextValue());
		group->levelmax = toInt(infile.nextValue());
	}
	else if (infile.key == "location") {
		// @ATTR enemygroup.location|[x(integer), y(integer), x2(integer), y2(integer)]|Location area for enemygroup
		group->pos.x = toInt(infile.nextValue());
		group->pos.y = toInt(infile.nextValue());
		group->area.x = toInt(infile.nextValue());
		group->area.y = toInt(infile.nextValue());
	}
	else if (infile.key == "number") {
		// @ATTR enemygroup.number|[min(integer), max(integer]|Defines the range of enemies in group
		group->numbermin = toInt(infile.nextValue());
		group->numbermax = toInt(infile.nextValue());
	}
	else if (infile.key == "chance") {
		// @ATTR enemygroup.chance|integer|Percentage of chance
		float n = toInt(infile.nextValue()) / 100.0f;
		group->chance = std::min(1.0f, std::max(0.0f, n));
	}
}

void Map::loadNPC(FileParser &infile) {
	if (infile.key == "type") {
		// @ATTR npc.type|string|Type of NPC
		npcs.back().id = infile.val;
	}
	else if (infile.key == "location") {
		// @ATTR npc.location|[x(integer), y(integer)]|Location of NPC
		npcs.back().pos.x = toInt(infile.nextValue()) * UNITS_PER_TILE + UNITS_PER_TILE/2;
		npcs.back().pos.y = toInt(infile.nextValue()) * UNITS_PER_TILE + UNITS_PER_TILE/2;
	}
}

void Map::loadEvent(FileParser &infile) {
	if (infile.key == "type") {
		// @ATTR event.type|[on_trigger:on_mapexit:on_leave:on_load:on_clear]|Type of map event.
		std::string type = infile.val;
		events.back().type = type;

		if      (type == "on_trigger");
		else if (type == "on_mapexit"); // no need to set keep_after_trigger to false correctly, it's ignored anyway
		else if (type == "on_leave");
		else if (type == "on_load") {
			events.back().keep_after_trigger = false;
		}
		else if (type == "on_clear") {
			events.back().keep_after_trigger = false;
		}
		else {
			fprintf(stderr, "Map: Loading event in file %s\nEvent type %s unknown, change to \"on_trigger\" to suppress this warning.\n", infile.getFileName().c_str(), type.c_str());
		}
	}
	else if (infile.key == "location") {
		// @ATTR event.location|[x,y,w,h]|Defines the location area for the event.
		events.back().location.x = toInt(infile.nextValue());
		events.back().location.y = toInt(infile.nextValue());
		events.back().location.w = toInt(infile.nextValue());
		events.back().location.h = toInt(infile.nextValue());
	}
	else if (infile.key == "hotspot") {
		//  @ATTR event.hotspot|[ [x, y, w, h] : location ]|Event uses location as hotspot or defined by rect.
		if (infile.val == "location") {
			events.back().hotspot.x = events.back().location.x;
			events.back().hotspot.y = events.back().location.y;
			events.back().hotspot.w = events.back().location.w;
			events.back().hotspot.h = events.back().location.h;
		}
		else {
			events.back().hotspot.x = toInt(infile.nextValue());
			events.back().hotspot.y = toInt(infile.nextValue());
			events.back().hotspot.w = toInt(infile.nextValue());
			events.back().hotspot.h = toInt(infile.nextValue());
		}
	}
	else if (infile.key == "cooldown") {
		// @ATTR event.cooldown|duration|Duration for event cooldown.
		events.back().cooldown = parse_duration(infile.val);
	}
	else {
		loadEventComponent(infile);
	}
}

void Map::loadEventComponent(FileParser &infile) {
	// new event component
	events.back().components.push_back(Event_Component());
	Event_Component *e = &events.back().components.back();
	e->type = infile.key;

	if (infile.key == "tooltip") {
		// @ATTR event.tooltip|string|Tooltip for event
		e->s = msg->get(infile.val);
	}
	else if (infile.key == "power_path") {
		// @ATTR event.power_path|[hero:[x,y]]|Event power path
		// x,y are src, if s=="hero" we target the hero,
		// else we'll use values in a,b as coordinates
		e->x = toInt(infile.nextValue());
		e->y = toInt(infile.nextValue());

		std::string dest = infile.nextValue();
		if (dest == "hero") {
			e->s = "hero";
		}
		else {
			e->a = toInt(dest);
			e->b = toInt(infile.nextValue());
		}
	}
	else if (infile.key == "power_damage") {
		// @ATTR event.power_damage|min(integer), max(integer)|Range of power damage
		e->a = toInt(infile.nextValue());
		e->b = toInt(infile.nextValue());
	}
	else if (infile.key == "intermap") {
		// @ATTR event.intermap|[map(string),x(integer),y(integer)]|Jump to specific map at location specified.
		e->s = infile.nextValue();
		e->x = toInt(infile.nextValue());
		e->y = toInt(infile.nextValue());
	}
	else if (infile.key == "intramap") {
		// @ATTR event.intramap|[x(integer),y(integer)]|Jump to specific position within current map.
		e->x = toInt(infile.nextValue());
		e->y = toInt(infile.nextValue());
	}
	else if (infile.key == "mapmod") {
		// @ATTR event.mapmod|[string,int,int,int],..|Modify map tiles
		e->s = infile.nextValue();
		e->x = toInt(infile.nextValue());
		e->y = toInt(infile.nextValue());
		e->z = toInt(infile.nextValue());

		// add repeating mapmods
		std::string repeat_val = infile.nextValue();
		while (repeat_val != "") {
			events.back().components.push_back(Event_Component());
			e = &events.back().components.back();
			e->type = infile.key;
			e->s = repeat_val;
			e->x = toInt(infile.nextValue());
			e->y = toInt(infile.nextValue());
			e->z = toInt(infile.nextValue());

			repeat_val = infile.nextValue();
		}
	}
	else if (infile.key == "soundfx") {
		// @ATTR event.soundfx|[soundfile(string),x(integer),y(integer)]|Play a sound at optional location
		e->s = infile.nextValue();
		e->x = e->y = -1;

		std::string s = infile.nextValue();
		if (s != "") e->x = toInt(s);

		s = infile.nextValue();
		if (s != "") e->y = toInt(s);

	}
	else if (infile.key == "loot") {
		// @ATTR event.loot|[string,x(integer),y(integer),drop_chance([fixed:chance(integer)]),quantity_min(integer),quantity_max(integer)],...|Add loot to the event
		e->s = infile.nextValue();
		e->x = toInt(infile.nextValue()) * UNITS_PER_TILE + UNITS_PER_TILE/2;
		e->y = toInt(infile.nextValue()) * UNITS_PER_TILE + UNITS_PER_TILE/2;

		// drop chance
		std::string chance = infile.nextValue();
		if (chance == "fixed") e->z = 0;
		else e->z = toInt(chance);

		// quantity min/max
		e->a = toInt(infile.nextValue());
		if (e->a < 1) e->a = 1;
		e->b = toInt(infile.nextValue());
		if (e->b < e->a) e->b = e->a;

		// add repeating loot
		std::string repeat_val = infile.nextValue();
		while (repeat_val != "") {
			events.back().components.push_back(Event_Component());
			e = &events.back().components.back();
			e->type = infile.key;
			e->s = repeat_val;
			e->x = toInt(infile.nextValue()) * UNITS_PER_TILE + UNITS_PER_TILE/2;
			e->y = toInt(infile.nextValue()) * UNITS_PER_TILE + UNITS_PER_TILE/2;

			chance = infile.nextValue();
			if (chance == "fixed") e->z = 0;
			else e->z = toInt(chance);

			e->a = toInt(infile.nextValue());
			if (e->a < 1) e->a = 1;
			e->b = toInt(infile.nextValue());
			if (e->b < e->a) e->b = e->a;

			repeat_val = infile.nextValue();
		}
	}
	else if (infile.key == "msg") {
		// @ATTR event.msg|string|Adds a message to be displayed for the event.
		e->s = msg->get(infile.val);
	}
	else if (infile.key == "shakycam") {
		// @ATTR event.shakycam|integer|
		e->x = toInt(infile.val);
	}
	else if (infile.key == "requires_status") {
		// @ATTR event.requires_status|string,...|Event requires list of statuses
		e->s = infile.nextValue();

		// add repeating requires_status
		std::string repeat_val = infile.nextValue();
		while (repeat_val != "") {
			events.back().components.push_back(Event_Component());
			e = &events.back().components.back();
			e->type = infile.key;
			e->s = repeat_val;

			repeat_val = infile.nextValue();
		}
	}
	else if (infile.key == "requires_not") {
		// @ATTR event.requires_not|string,...|Event requires not list of statuses
		e->s = infile.nextValue();

		// add repeating requires_not
		std::string repeat_val = infile.nextValue();
		while (repeat_val != "") {
			events.back().components.push_back(Event_Component());
			e = &events.back().components.back();
			e->type = infile.key;
			e->s = repeat_val;

			repeat_val = infile.nextValue();
		}
	}
	else if (infile.key == "requires_level") {
		// @ATTR event.requires_level|integer|Event requires hero level
		e->x = toInt(infile.nextValue());
	}
	else if (infile.key == "requires_not_level") {
		// @ATTR event.requires_not_level|integer|Event requires not hero level
		e->x = toInt(infile.nextValue());
	}
	else if (infile.key == "requires_item") {
		// @ATTR event.requires_item|integer,...|Event requires specific item
		e->x = toInt(infile.nextValue());

		// add repeating requires_item
		std::string repeat_val = infile.nextValue();
		while (repeat_val != "") {
			events.back().components.push_back(Event_Component());
			e = &events.back().components.back();
			e->type = infile.key;
			e->x = toInt(repeat_val);

			repeat_val = infile.nextValue();
		}
	}
	else if (infile.key == "set_status") {
		// @ATTR event.set_status|string,...|Sets specified statuses
		e->s = infile.nextValue();

		// add repeating set_status
		std::string repeat_val = infile.nextValue();
		while (repeat_val != "") {
			events.back().components.push_back(Event_Component());
			e = &events.back().components.back();
			e->type = infile.key;
			e->s = repeat_val;

			repeat_val = infile.nextValue();
		}
	}
	else if (infile.key == "unset_status") {
		// @ATTR event.unset_status|string,...|Unsets specified statuses
		e->s = infile.nextValue();

		// add repeating unset_status
		std::string repeat_val = infile.nextValue();
		while (repeat_val != "") {
			events.back().components.push_back(Event_Component());
			e = &events.back().components.back();
			e->type = infile.key;
			e->s = repeat_val;

			repeat_val = infile.nextValue();
		}
	}
	else if (infile.key == "remove_item") {
		// @ATTR event.remove_item|integer,...|Removes specified itesm from hero inventory
		e->x = toInt(infile.nextValue());

		// add repeating remove_item
		std::string repeat_val = infile.nextValue();
		while (repeat_val != "") {
			events.back().components.push_back(Event_Component());
			e = &events.back().components.back();
			e->type = infile.key;
			e->x = toInt(repeat_val);

			repeat_val = infile.nextValue();
		}
	}
	else if (infile.key == "reward_xp") {
		// @ATTR event.reward_xp|integer|Reward hero with specified amount of experience points.
		e->x = toInt(infile.val);
	}
	else if (infile.key == "power") {
		// @ATTR event.power|power_id|Specify power coupled with event.
		e->x = toInt(infile.val);
	}
	else if (infile.key == "spawn") {
		// @ATTR event.spawn|[string,x(integer),y(integer)], ...|Spawn specified enemies at location
		e->s = infile.nextValue();
		e->x = toInt(infile.nextValue()) * UNITS_PER_TILE + UNITS_PER_TILE/2;
		e->y = toInt(infile.nextValue()) * UNITS_PER_TILE + UNITS_PER_TILE/2;

		// add repeating spawn
		std::string repeat_val = infile.nextValue();
		while (repeat_val != "") {
			events.back().components.push_back(Event_Component());
			e = &events.back().components.back();
			e->type = infile.key;

			e->s = repeat_val;
			e->x = toInt(infile.nextValue()) * UNITS_PER_TILE + UNITS_PER_TILE/2;
			e->y = toInt(infile.nextValue()) * UNITS_PER_TILE + UNITS_PER_TILE/2;

			repeat_val = infile.nextValue();
		}
	}
	else if (infile.key == "stash") {
		// @ATTR event.stash|string|
		e->s = infile.val;
	}
	else if (infile.key == "npc") {
		// @ATTR event.npc|string|
		e->s = infile.val;
	}
	else if (infile.key == "music") {
		// @ATTR event.music|string|Change background music to specified file.
		e->s = infile.val;
	}
	else if (infile.key == "cutscene") {
		// @ATTR event.cutscene|string|Show specified cutscene.
		e->s = infile.val;
	}
	else if (infile.key == "repeat") {
		// @ATTR event.repeat|string|
		e->s = infile.val;
	}
	else {
		fprintf(stderr, "Map: Unknown key value: %s in file %s in section %s\n", infile.key.c_str(), infile.getFileName().c_str(), infile.section.c_str());
	}
}<|MERGE_RESOLUTION|>--- conflicted
+++ resolved
@@ -60,13 +60,9 @@
 	clearEvents();
 	clearLayers();
 	clearQueues();
-<<<<<<< HEAD
+
 	// @CLASS Map|Description of maps/
-	if (!infile.open("maps/" + filename))
-=======
-
 	if (!infile.open("maps/" + fname))
->>>>>>> 50c4e073
 		return 0;
 
 	this->filename = fname;
