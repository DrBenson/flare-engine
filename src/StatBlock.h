/*
Copyright © 2011-2012 Clint Bellanger
Copyright © 2012 Igor Paliychuk

This file is part of FLARE.

FLARE is free software: you can redistribute it and/or modify it under the terms
of the GNU General Public License as published by the Free Software Foundation,
either version 3 of the License, or (at your option) any later version.

FLARE is distributed in the hope that it will be useful, but WITHOUT ANY
WARRANTY; without even the implied warranty of MERCHANTABILITY or FITNESS FOR A
PARTICULAR PURPOSE.  See the GNU General Public License for more details.

You should have received a copy of the GNU General Public License along with
FLARE.  If not, see http://www.gnu.org/licenses/
*/

/**
 * class StatBlock
 *
 * Character stats and calculations
 */


#pragma once
#ifndef STAT_BLOCK_H
#define STAT_BLOCK_H

#include "CommonIncludes.h"
#include "EffectManager.h"
#include "MapCollision.h"
#include "Stats.h"
#include "Utils.h"

#include <queue>

class Power;

const int POWERSLOT_COUNT = 10;
const int MELEE_PHYS = 0;
const int MELEE_MENT = 1;
const int RANGED_PHYS = 2;
const int RANGED_MENT = 3;
const int BEACON = 4;
const int ON_HIT = 5;
const int ON_DEATH = 6;
const int ON_HALF_DEAD = 7;
const int ON_DEBUFF = 8;
const int ON_JOIN_COMBAT = 9;

// active states
const int ENEMY_STANCE = 0;
const int ENEMY_MOVE = 1;
const int ENEMY_CHARGE = 2;
const int ENEMY_MELEE_PHYS = 3;
const int ENEMY_MELEE_MENT = 4;
const int ENEMY_RANGED_PHYS = 5;
const int ENEMY_RANGED_MENT = 6;
const int ENEMY_SPAWN = 7;
// interrupt states
const int ENEMY_BLOCK = 9;
const int ENEMY_HIT = 10;
const int ENEMY_DEAD = 11;
const int ENEMY_CRITDEAD = 12;
const int ENEMY_HALF_DEAD = 13;
const int ENEMY_JOIN_COMBAT = 14;

// final shared states
const int ENEMY_POWER = 15; // enemy performing a power. anim/sfx based on power


const int MAX_CHARACTER_LEVEL = 32;

class EnemyLoot {
public:
	int id;
	int chance;
	int count_min;
	int count_max;

	EnemyLoot()
		: id(0)
		, chance(0)
		, count_min(1)
		, count_max(1)
	{}
};

class StatBlock {
private:
	void loadHeroStats();
	bool statsLoaded;

public:
	StatBlock();
	~StatBlock();

	void load(const std::string& filename);
	void takeDamage(int dmg);
	void recalc();
	void applyEffects();
	void calcBase();
	void logic();

	bool alive;
	bool corpse; // creature is dead and done animating
	int corpse_ticks;
	bool hero; // else, enemy or other
	bool hero_ally;
	bool humanoid; // true for human, sceleton...; false for wyvern, snake...
	bool permadeath;
	bool transformed;
	bool refresh_stats;
	bool converted;

	MOVEMENTTYPE movement_type;
	bool flying;
	bool intangible;
	bool facing; // does this creature turn to face the hero

	std::vector<std::string> categories;

	std::string name;
	std::string sfx_prefix;

	int level;
	unsigned long xp;
	unsigned long xp_table[MAX_CHARACTER_LEVEL+1];
	bool level_up;
	bool check_title;
	int stat_points_per_level;
	int power_points_per_level;

	// base stats ("attributes")
	int offense_character;
	int defense_character;
	int physical_character;
	int mental_character;

	// combat stats
	int starting[STAT_COUNT]; // default level 1 values per stat. Read from file and never changes at runtime.
	int base[STAT_COUNT]; // values before any active effects are applied
	int current[STAT_COUNT]; // values after all active effects are applied
	int per_level[STAT_COUNT]; // value increases each level after level 1
	int per_physical[STAT_COUNT];
	int per_mental[STAT_COUNT];
	int per_offense[STAT_COUNT];
	int per_defense[STAT_COUNT];

	int get(STAT stat) {return current[stat];}

	// additional values to base stats, given by items
	int offense_additional;
	int defense_additional;
	int physical_additional;
	int mental_additional;

	// getters for full base stats (character + additional)
	int get_offense()  const { return offense_character + offense_additional; }
	int get_defense()  const { return defense_character + defense_additional; }
	int get_physical() const { return physical_character + physical_additional; }
	int get_mental()   const { return mental_character + mental_additional; }

	// derived stats ("disciplines")
	int physoff() { return get_physical() + get_offense(); }
	int physdef() { return get_physical() + get_defense(); }
	int mentoff() { return get_mental() + get_offense(); }
	int mentdef() { return get_mental() + get_defense(); }
	int physment() { return get_physical() + get_mental(); }
	int offdef() { return get_offense() + get_defense(); }

	// in Flare there are no distinct character classes.
	// instead each class is given a descriptor based on their base stat builds
	std::string character_class;

	// physical stats
	int hp;
	int hp_ticker;

	// mental stats
	int mp;
	int mp_ticker;

	// default equipment stats
	int dmg_melee_min_default;
	int dmg_melee_max_default;
	int dmg_ment_min_default;
	int dmg_ment_max_default;
	int dmg_ranged_min_default;
	int dmg_ranged_max_default;
	int absorb_min_default;
	int absorb_max_default;

	float speed_default;

	// addition damage and absorb granted from items
	int dmg_melee_min_add;
	int dmg_melee_max_add;
	int dmg_ment_min_add;
	int dmg_ment_max_add;
	int dmg_ranged_min_add;
	int dmg_ranged_max_add;
	int absorb_min_add;
	int absorb_max_add;

	float speed;

	bool wielding_physical;
	bool wielding_mental;
	bool wielding_offense;
	std::vector<int> vulnerable;
	std::vector<int> vulnerable_base;

	// buff and debuff stats
	int transform_duration;
	int transform_duration_total;
	bool manual_untransform;
	bool transform_with_equipment;
	EffectManager effects;

	FPoint pos;
	FPoint forced_speed;
	unsigned char direction;
	std::vector<int> hero_cooldown;

	int cooldown_hit;
	int cooldown_hit_ticks;

	// state
	int cur_state;

	// waypoint patrolling
	std::queue<FPoint> waypoints;
	int waypoint_pause;
	int waypoint_pause_ticks;

	// wandering area
	bool wander;
	SDL_Rect wander_area;
	int wander_ticks;
	int wander_pause_ticks;

	// enemy behavioral stats
	int chance_pursue;
	int chance_flee;

	std::vector<int> powers_list;
	std::vector<int> powers_list_items;
	std::vector<int> powers_passive;
	std::vector<int> power_chance;
	std::vector<int> power_index;
	std::vector<int> power_cooldown;
	std::vector<int> power_ticks;

	bool canUsePower(const Power &power, unsigned powerid) const;

	float melee_range;
	float threat_range;
	bool passive_attacker;//enemy will not initiate combat unless attacked
<<<<<<< HEAD
	FPoint hero_pos;
	char hero_direction;
	bool hero_alive;
=======
>>>>>>> 1b587d8e
	int hero_stealth;
	Point last_seen;
	int turn_delay;
	int turn_ticks;
	bool in_combat;
	bool join_combat;
	int cooldown_ticks;
	int cooldown; // min. # of frames between abilities
	int activated_powerslot;
	bool on_half_dead_casted;
	bool suppress_hp; // hide an enemy HP bar

	std::vector<EnemyLoot> loot;

	// for the teleport spell
	bool teleportation;
	Point teleport_destination;

	// weapons can modify spells
	int melee_weapon_power;
	int mental_weapon_power;
	int ranged_weapon_power;

	// for purchasing tracking
	int currency;

	// marked for death
	bool death_penalty;

	// Campaign event interaction
	std::string defeat_status;
	std::string quest_loot_requires;
	std::string quest_loot_not;
	int quest_loot_id;
	int first_defeat_loot;

	// player look options
	std::string gfx_base; // folder in /images/avatar
	std::string gfx_head; // png in /images/avatar/[base]
	std::string gfx_portrait; // png in /images/portraits
	std::string transform_type;

	std::string animations;

	// default sounds
	std::string sfx_step;

	// formula numbers
	int max_spendable_stat_points;
	int max_points_per_stat;

	// preserve state before calcs
	int prev_maxhp;
	int prev_maxmp;
	int pres_hp;
	int pres_mp;
};

#endif
<|MERGE_RESOLUTION|>--- conflicted
+++ resolved
@@ -258,12 +258,6 @@
 	float melee_range;
 	float threat_range;
 	bool passive_attacker;//enemy will not initiate combat unless attacked
-<<<<<<< HEAD
-	FPoint hero_pos;
-	char hero_direction;
-	bool hero_alive;
-=======
->>>>>>> 1b587d8e
 	int hero_stealth;
 	Point last_seen;
 	int turn_delay;
