/*
Copyright © 2011-2012 Clint Bellanger
Copyright © 2013-2014 Henrik Andersson
Copyright © 2013 Kurt Rinnert

This file is part of FLARE.

FLARE is free software: you can redistribute it and/or modify it under the terms
of the GNU General Public License as published by the Free Software Foundation,
either version 3 of the License, or (at your option) any later version.

FLARE is distributed in the hope that it will be useful, but WITHOUT ANY
WARRANTY; without even the implied warranty of MERCHANTABILITY or FITNESS FOR A
PARTICULAR PURPOSE.  See the GNU General Public License for more details.

You should have received a copy of the GNU General Public License along with
FLARE.  If not, see http://www.gnu.org/licenses/
*/

/**
SharedResources

"Global" sort of system resources that are used by most game classes.
Only one instance of these classes are needed by the engine.
Generic objects only. Game-specific objects don't belong here.
Created and destroyed by main.cpp
**/

#include "SharedResources.h"

AnimationManager *anim;
<<<<<<< HEAD
ModManager *mods;
MessageEngine *msg;
=======
CombatText *comb;
CursorManager *curs;
FontEngine *font;
ImageManager *imag;
>>>>>>> f2a388e3
InputState *inpt;
MessageEngine *msg;
ModManager *mods;
RenderDevice *render_device;
SDL_Joystick *joy;
<<<<<<< HEAD
Sprite *icons;
RenderDevice *render_device;
=======
SoundManager *snd;
Sprite icons;
>>>>>>> f2a388e3
<|MERGE_RESOLUTION|>--- conflicted
+++ resolved
@@ -29,24 +29,13 @@
 #include "SharedResources.h"
 
 AnimationManager *anim;
-<<<<<<< HEAD
-ModManager *mods;
-MessageEngine *msg;
-=======
 CombatText *comb;
 CursorManager *curs;
 FontEngine *font;
-ImageManager *imag;
->>>>>>> f2a388e3
 InputState *inpt;
 MessageEngine *msg;
 ModManager *mods;
 RenderDevice *render_device;
 SDL_Joystick *joy;
-<<<<<<< HEAD
-Sprite *icons;
-RenderDevice *render_device;
-=======
 SoundManager *snd;
-Sprite icons;
->>>>>>> f2a388e3
+Sprite *icons;