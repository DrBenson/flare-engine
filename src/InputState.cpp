/*
Copyright © 2011-2012 Clint Bellanger
Copyright © 2012 Stefan Beller

This file is part of FLARE.

FLARE is free software: you can redistribute it and/or modify it under the terms
of the GNU General Public License as published by the Free Software Foundation,
either version 3 of the License, or (at your option) any later version.

FLARE is distributed in the hope that it will be useful, but WITHOUT ANY
WARRANTY; without even the implied warranty of MERCHANTABILITY or FITNESS FOR A
PARTICULAR PURPOSE.  See the GNU General Public License for more details.

You should have received a copy of the GNU General Public License along with
FLARE.  If not, see http://www.gnu.org/licenses/
*/

/**
 * class InputState
 *
 * Handles keyboard and mouse states
 */

#include "CommonIncludes.h"
#include "FileParser.h"
#include "InputState.h"
#include "Settings.h"
#include "SharedResources.h"
#include "UtilsDebug.h"
#include "UtilsParsing.h"

using namespace std;

InputState::InputState(void)
	: done(false)
	, mouse()
	, last_key(0)
	, last_button(0)
	, last_joybutton(0)
	, scroll_up(false)
	, scroll_down(false)
<<<<<<< HEAD
    , lock_scroll(false)
    , touch_locked(false) {
=======
	, lock_scroll(false)
	, touch_timestamp(0)
	, current_touch() {
>>>>>>> 12664580
#if SDL_VERSION_ATLEAST(2,0,0)
	SDL_StartTextInput();
#else
	SDL_EnableUNICODE(true);
#endif

	defaultQwertyKeyBindings();
	defaultJoystickBindings();

	for (int key=0; key<key_count; key++) {
		pressing[key] = false;
		un_press[key] = false;
		lock[key] = false;
	}

	loadKeyBindings();
	setKeybindNames();
}


void InputState::defaultQwertyKeyBindings () {
	binding[CANCEL] = SDLK_ESCAPE;
#ifdef __ANDROID__
    binding[CANCEL] = SDLK_AC_BACK;
#endif
	binding[ACCEPT] = SDLK_RETURN;
	binding[UP] = SDLK_w;
	binding[DOWN] = SDLK_s;
	binding[LEFT] = SDLK_a;
	binding[RIGHT] = SDLK_d;

	binding_alt[CANCEL] = SDLK_ESCAPE;
	binding_alt[ACCEPT] = SDLK_SPACE;
	binding_alt[UP] = SDLK_UP;
	binding_alt[DOWN] = SDLK_DOWN;
	binding_alt[LEFT] = SDLK_LEFT;
	binding_alt[RIGHT] = SDLK_RIGHT;

	binding[BAR_1] = binding_alt[BAR_1] = SDLK_1;
	binding[BAR_2] = binding_alt[BAR_2] = SDLK_2;
	binding[BAR_3] = binding_alt[BAR_3] = SDLK_3;
	binding[BAR_4] = binding_alt[BAR_4] = SDLK_4;
	binding[BAR_5] = binding_alt[BAR_5] = SDLK_5;
	binding[BAR_6] = binding_alt[BAR_6] = SDLK_6;
	binding[BAR_7] = binding_alt[BAR_7] = SDLK_7;
	binding[BAR_8] = binding_alt[BAR_8] = SDLK_8;
	binding[BAR_9] = binding_alt[BAR_9] = SDLK_9;
	binding[BAR_0] = binding_alt[BAR_0] = SDLK_0;

	binding[CHARACTER] = binding_alt[CHARACTER] = SDLK_c;
	binding[INVENTORY] = binding_alt[INVENTORY] = SDLK_i;
	binding[POWERS] = binding_alt[POWERS] = SDLK_p;
	binding[LOG] = binding_alt[LOG] = SDLK_l;

	binding[MAIN1] = binding_alt[MAIN1] = SDL_BUTTON_LEFT;
	binding[MAIN2] = binding_alt[MAIN2] = SDL_BUTTON_RIGHT;

	binding[CTRL] = SDLK_LCTRL;
	binding_alt[CTRL] = SDLK_RCTRL;
	binding[SHIFT] = SDLK_LSHIFT;
	binding_alt[SHIFT] = SDLK_RSHIFT;
	binding[DEL] = SDLK_DELETE;
	binding_alt[DEL] = SDLK_BACKSPACE;

	binding[ACTIONBAR] = binding_alt[ACTIONBAR] = SDLK_b;
	binding[ACTIONBAR_BACK] = binding_alt[ACTIONBAR_BACK] = SDLK_z;
	binding[ACTIONBAR_FORWARD] = binding_alt[ACTIONBAR_FORWARD] = SDLK_x;
	binding[ACTIONBAR_USE] = binding_alt[ACTIONBAR_USE] = SDLK_n;

	binding[DEVELOPER_MENU] = binding_alt[DEVELOPER_MENU] = SDLK_F5;
}

void InputState::defaultJoystickBindings () {
	// most joystick buttons are unbound by default
	for (int key=0; key<key_count; key++) {
		binding_joy[key] = -1;
	}

	binding_joy[CANCEL] = 0;
	binding_joy[ACCEPT] = 1;
	binding_joy[ACTIONBAR] = 2;
	binding_joy[ACTIONBAR_USE] = 3;
	binding_joy[ACTIONBAR_BACK] = 4;
	binding_joy[ACTIONBAR_FORWARD] = 5;
}

/**
 * Key bindings are found in config/keybindings.txt
 */
void InputState::loadKeyBindings() {

	FileParser infile;

	if (!infile.open(PATH_CONF + FILE_KEYBINDINGS, false, "")) {
		if (!infile.open("engine/default_keybindings.txt", true, "")) {
			saveKeyBindings();
			return;
		}
		else saveKeyBindings();
	}

	while (infile.next()) {
		int key1 = popFirstInt(infile.val);
		int key2 = popFirstInt(infile.val);

		// if we're loading an older keybindings file, we need to unbind all joystick bindings
		int key3 = -1;
		std::string temp = infile.val;
		if (popFirstString(temp) != "") {
			key3 = popFirstInt(infile.val);
		}

		int cursor = -1;

		if (infile.key == "cancel") cursor = CANCEL;
		else if (infile.key == "accept") cursor = ACCEPT;
		else if (infile.key == "up") cursor = UP;
		else if (infile.key == "down") cursor = DOWN;
		else if (infile.key == "left") cursor = LEFT;
		else if (infile.key == "right") cursor = RIGHT;
		else if (infile.key == "bar1") cursor = BAR_1;
		else if (infile.key == "bar2") cursor = BAR_2;
		else if (infile.key == "bar3") cursor = BAR_3;
		else if (infile.key == "bar4") cursor = BAR_4;
		else if (infile.key == "bar5") cursor = BAR_5;
		else if (infile.key == "bar6") cursor = BAR_6;
		else if (infile.key == "bar7") cursor = BAR_7;
		else if (infile.key == "bar8") cursor = BAR_8;
		else if (infile.key == "bar9") cursor = BAR_9;
		else if (infile.key == "bar0") cursor = BAR_0;
		else if (infile.key == "main1") cursor = MAIN1;
		else if (infile.key == "main2") cursor = MAIN2;
		else if (infile.key == "character") cursor = CHARACTER;
		else if (infile.key == "inventory") cursor = INVENTORY;
		else if (infile.key == "powers") cursor = POWERS;
		else if (infile.key == "log") cursor = LOG;
		else if (infile.key == "ctrl") cursor = CTRL;
		else if (infile.key == "shift") cursor = SHIFT;
		else if (infile.key == "delete") cursor = DEL;
		else if (infile.key == "actionbar") cursor = ACTIONBAR;
		else if (infile.key == "actionbar_back") cursor = ACTIONBAR_BACK;
		else if (infile.key == "actionbar_forward") cursor = ACTIONBAR_FORWARD;
		else if (infile.key == "actionbar_use") cursor = ACTIONBAR_USE;
		else if (infile.key == "developer_menu") cursor = DEVELOPER_MENU;

		if (cursor != -1) {
			binding[cursor] = key1;
			binding_alt[cursor] = key2;
			binding_joy[cursor] = key3;
		}

	}
	infile.close();
}

/**
 * Write current key bindings to config file
 */
void InputState::saveKeyBindings() {
	ofstream outfile;
	outfile.open((PATH_CONF + FILE_KEYBINDINGS).c_str(), ios::out);

	if (outfile.is_open()) {

		outfile << "cancel=" << binding[CANCEL] << "," << binding_alt[CANCEL] << "," << binding_joy[CANCEL] << "\n";
		outfile << "accept=" << binding[ACCEPT] << "," << binding_alt[ACCEPT] << "," << binding_joy[ACCEPT] << "\n";
		outfile << "up=" << binding[UP] << "," << binding_alt[UP] << "," << binding_joy[UP] << "\n";
		outfile << "down=" << binding[DOWN] << "," << binding_alt[DOWN] << "," << binding_joy[DOWN] << "\n";
		outfile << "left=" << binding[LEFT] << "," << binding_alt[LEFT] << "," << binding_joy[LEFT] << "\n";
		outfile << "right=" << binding[RIGHT] << "," << binding_alt[RIGHT] << "," << binding_joy[RIGHT] << "\n";
		outfile << "bar1=" << binding[BAR_1] << "," << binding_alt[BAR_1] << "," << binding_joy[BAR_1] << "\n";
		outfile << "bar2=" << binding[BAR_2] << "," << binding_alt[BAR_2] << "," << binding_joy[BAR_2] << "\n";
		outfile << "bar3=" << binding[BAR_3] << "," << binding_alt[BAR_3] << "," << binding_joy[BAR_3] << "\n";
		outfile << "bar4=" << binding[BAR_4] << "," << binding_alt[BAR_4] << "," << binding_joy[BAR_4] << "\n";
		outfile << "bar5=" << binding[BAR_5] << "," << binding_alt[BAR_5] << "," << binding_joy[BAR_5] << "\n";
		outfile << "bar6=" << binding[BAR_6] << "," << binding_alt[BAR_6] << "," << binding_joy[BAR_6] << "\n";
		outfile << "bar7=" << binding[BAR_7] << "," << binding_alt[BAR_7] << "," << binding_joy[BAR_7] << "\n";
		outfile << "bar8=" << binding[BAR_8] << "," << binding_alt[BAR_8] << "," << binding_joy[BAR_8] << "\n";
		outfile << "bar9=" << binding[BAR_9] << "," << binding_alt[BAR_9] << "," << binding_joy[BAR_9] << "\n";
		outfile << "bar0=" << binding[BAR_0] << "," << binding_alt[BAR_0] << "," << binding_joy[BAR_0] << "\n";
		outfile << "main1=" << binding[MAIN1] << "," << binding_alt[MAIN1] << "," << binding_joy[MAIN1] << "\n";
		outfile << "main2=" << binding[MAIN2] << "," << binding_alt[MAIN2] << "," << binding_joy[MAIN2] << "\n";
		outfile << "character=" << binding[CHARACTER] << "," << binding_alt[CHARACTER] << "," << binding_joy[CHARACTER] << "\n";
		outfile << "inventory=" << binding[INVENTORY] << "," << binding_alt[INVENTORY] << "," << binding_joy[INVENTORY] << "\n";
		outfile << "powers=" << binding[POWERS] << "," << binding_alt[POWERS] << "," << binding_joy[POWERS] << "\n";
		outfile << "log=" << binding[LOG] << "," << binding_alt[LOG] << "," << binding_joy[LOG] << "\n";
		outfile << "ctrl=" << binding[CTRL] << "," << binding_alt[CTRL] << "," << binding_joy[CTRL] << "\n";
		outfile << "shift=" << binding[SHIFT] << "," << binding_alt[SHIFT] << "," << binding_joy[SHIFT] << "\n";
		outfile << "delete=" << binding[DEL] << "," << binding_alt[DEL] << "," << binding_joy[DEL] << "\n";
		outfile << "actionbar=" << binding[ACTIONBAR] << "," << binding_alt[ACTIONBAR] << "," << binding_joy[ACTIONBAR] << "\n";
		outfile << "actionbar_back=" << binding[ACTIONBAR_BACK] << "," << binding_alt[ACTIONBAR_BACK] << "," << binding_joy[ACTIONBAR_BACK] << "\n";
		outfile << "actionbar_forward=" << binding[ACTIONBAR_FORWARD] << "," << binding_alt[ACTIONBAR_FORWARD] << "," << binding_joy[ACTIONBAR_FORWARD] << "\n";
		outfile << "actionbar_use=" << binding[ACTIONBAR_USE] << "," << binding_alt[ACTIONBAR_USE] << "," << binding_joy[ACTIONBAR_USE] << "\n";
		outfile << "developer_menu=" << binding[DEVELOPER_MENU] << "," << binding_alt[DEVELOPER_MENU] << "," << binding_joy[DEVELOPER_MENU] << "\n";

		if (outfile.bad()) logError("InputState: Unable to write keybindings config file. No write access or disk is full!\n");
		outfile.close();
		outfile.clear();
	}

}

void InputState::handle(bool dump_event) {
	SDL_Event event;

#ifndef __ANDROID__
	SDL_GetMouseState(&mouse.x, &mouse.y);
#endif

	inkeys = "";

	// sometimes buttons are pressed and released in a single event window.
	// in order to properly read these events in game logic, we delay the
	// resetting of their states (done here) until the next frame. this
	// loop also resets the states of other inputs that are no longer being
	// pressed. (joysticks are a little more complex.)
	for (int key=0; key < key_count; key++) {
		if (un_press[key] == true) {
			pressing[key] = false;
			un_press[key] = false;
			lock[key] = false;
		}
	}

	/* Check for events */
	while (SDL_PollEvent (&event)) {

		if (dump_event) {
			cout << event << endl;
		}

		// grab symbol keys
#if SDL_VERSION_ATLEAST(2,0,0)
		if (event.type == SDL_TEXTINPUT) {
			inkeys += event.text.text;
		}
#else
		if (event.type == SDL_KEYDOWN) {
			int ch = event.key.keysym.unicode;
			// if it is printable char then write its utf-8 representation
			if (ch >= 0x800) {
				inkeys += (char) ((ch >> 12) | 0xe0);
				inkeys += (char) (((ch >> 6) & 0x3f) | 0x80);
				inkeys += (char) ((ch & 0x3f) | 0x80);
			}
			else if (ch >= 0x80) {
				inkeys += (char) ((ch >> 6) | 0xc0);
				inkeys += (char) ((ch & 0x3f) | 0x80);
			}
			else if (ch >= 32 && ch != 127) {
				inkeys += (char)ch;
			}
		}
#endif

		switch (event.type) {

#if SDL_VERSION_ATLEAST(2,0,0)
			case SDL_MOUSEWHEEL:
				if (event.wheel.y > 0) {
					scroll_up = true;
				} else if (event.wheel.y < 0) {
					scroll_down = true;
				}
				break;
			case SDL_MOUSEBUTTONDOWN:
				for (int key=0; key<key_count; key++) {
					if (event.button.button == binding[key] || event.button.button == binding_alt[key]) {
						pressing[key] = true;
						// FIXME: did we miss this line by accident ?
						// un_press[key] = false;
					}
				}
				break;
			case SDL_MOUSEBUTTONUP:
				for (int key=0; key<key_count; key++) {
					if (event.button.button == binding[key] || event.button.button == binding_alt[key]) {
						un_press[key] = true;
					}
				}
				last_button = event.button.button;
				break;
			// Android touch events
			case SDL_FINGERMOTION:
				touch_locked = false;
				mouse.x = (int)((event.tfinger.x + event.tfinger.dx) * VIEW_W);
				mouse.y = (int)((event.tfinger.y + event.tfinger.dy) * VIEW_H);

				if (event.tfinger.dy > 0) {
					scroll_up = true;
				} else if (event.tfinger.dy < 0) {
					scroll_down = true;
				}
				break;
			case SDL_FINGERDOWN:
				touch_locked = true;
				touch_timestamp = 0;
				mouse.x = (int)(event.tfinger.x * VIEW_W);
				mouse.y = (int)(event.tfinger.y * VIEW_H);
				pressing[MAIN1] = true;
				un_press[MAIN1] = false;
				break;
			case SDL_FINGERUP:
<<<<<<< HEAD
				touch_locked = false;
				un_press[MAIN1] = true;
				last_button = binding[MAIN1];
=======
				current_touch.x = (int)(event.tfinger.x * VIEW_W);
				current_touch.y = (int)(event.tfinger.y * VIEW_H);

				if ((event.tfinger.timestamp - touch_timestamp) < 3000)
				{
					un_press[MAIN1] = true;
					un_press[MAIN2] = true;
					last_button = event.button.button;
				}
				// FIXME: this condition doesn't work
				else if (mouse.x == current_touch.x && mouse.y == current_touch.y)
				{
					pressing[MAIN2] = true;
				}
>>>>>>> 12664580
				break;
#else
			case SDL_MOUSEBUTTONDOWN:
				if (event.button.button == SDL_BUTTON_WHEELUP) {
					scroll_up = true;
				}
				else if (event.button.button == SDL_BUTTON_WHEELDOWN) {
					scroll_down = true;
				}
				if (!lock_scroll || (event.button.button != SDL_BUTTON_WHEELUP && event.button.button != SDL_BUTTON_WHEELDOWN)) {
					for (int key=0; key<key_count; key++) {
						if (event.button.button == binding[key] || event.button.button == binding_alt[key]) {
							pressing[key] = true;
							un_press[key] = false;
						}
					}
				}
				break;
			case SDL_MOUSEBUTTONUP:
				for (int key=0; key<key_count; key++) {
					if ((scroll_up && (binding[key] == SDL_BUTTON_WHEELUP || binding_alt[key] == SDL_BUTTON_WHEELUP)) ||
					    (scroll_down && (binding[key] == SDL_BUTTON_WHEELDOWN || binding_alt[key] == SDL_BUTTON_WHEELDOWN))) {
						un_press[key] = true;
					}
					else if (event.button.button == binding[key] || event.button.button == binding_alt[key]) {
						un_press[key] = true;
					}
				}
				last_button = event.button.button;
				break;
#endif
			case SDL_KEYDOWN:
				for (int key=0; key<key_count; key++) {
					if (event.key.keysym.sym == binding[key] || event.key.keysym.sym == binding_alt[key]) {
						pressing[key] = true;
						un_press[key] = false;
					}
				}
				break;
			case SDL_KEYUP:
				for (int key=0; key<key_count; key++) {
					if (event.key.keysym.sym == binding[key] || event.key.keysym.sym == binding_alt[key]) {
						un_press[key] = true;
					}
				}
				last_key = event.key.keysym.sym;
				break;
				/*
				case SDL_JOYAXISMOTION:
					// Reading joystick from SDL_JOYAXISMOTION is slow. Joystick analog input is handled by SDL_JoystickGetAxis() now.
					break;
				*/
			case SDL_JOYHATMOTION:
				if(JOYSTICK_DEVICE == event.jhat.which && ENABLE_JOYSTICK) {
					switch (event.jhat.value) {
						case SDL_HAT_CENTERED:
							un_press[UP] = true;
							un_press[DOWN] = true;
							un_press[LEFT] = true;
							un_press[RIGHT] = true;
							break;
						case SDL_HAT_UP:
							pressing[UP] = true;
							un_press[UP] = false;
							pressing[DOWN] = false;
							lock[DOWN] = false;
							pressing[LEFT] = false;
							lock[LEFT] = false;
							pressing[RIGHT] = false;
							lock[RIGHT] = false;
							break;
						case SDL_HAT_DOWN:
							pressing[UP] = false;
							lock[UP] = false;
							pressing[DOWN] = true;
							un_press[DOWN] = false;
							pressing[LEFT] = false;
							lock[LEFT] = false;
							pressing[RIGHT] = false;
							lock[RIGHT] = false;
							break;
						case SDL_HAT_LEFT:
							pressing[UP] = false;
							lock[UP] = false;
							pressing[DOWN] = false;
							lock[DOWN] = false;
							pressing[LEFT] = true;
							un_press[LEFT] = false;
							pressing[RIGHT] = false;
							lock[RIGHT] = false;
							break;
						case SDL_HAT_RIGHT:
							pressing[UP] = false;
							lock[UP] = false;
							pressing[DOWN] = false;
							lock[DOWN] = false;
							pressing[LEFT] = false;
							lock[LEFT] = false;
							pressing[RIGHT] = true;
							un_press[RIGHT] = false;
							break;
						case SDL_HAT_LEFTUP:
							pressing[UP] = true;
							un_press[UP] = false;
							pressing[DOWN] = false;
							lock[DOWN] = false;
							pressing[LEFT] = true;
							un_press[LEFT] = false;
							pressing[RIGHT] = false;
							lock[RIGHT] = false;
							break;
						case SDL_HAT_LEFTDOWN:
							pressing[UP] = false;
							lock[UP] = false;
							pressing[DOWN] = true;
							un_press[DOWN] = false;
							pressing[LEFT] = true;
							un_press[LEFT] = false;
							pressing[RIGHT] = false;
							lock[RIGHT] = false;
							break;
						case SDL_HAT_RIGHTUP:
							pressing[UP] = true;
							un_press[UP] = false;
							pressing[DOWN] = false;
							lock[DOWN] = false;
							pressing[LEFT] = false;
							lock[LEFT] = false;
							pressing[RIGHT] = true;
							un_press[RIGHT] = false;
							break;
						case SDL_HAT_RIGHTDOWN:
							pressing[UP] = false;
							lock[UP] = false;
							pressing[DOWN] = true;
							un_press[DOWN] = false;
							pressing[LEFT] = false;
							lock[LEFT] = false;
							pressing[RIGHT] = true;
							un_press[RIGHT] = false;
							break;
					}
				}
				break;
			case SDL_JOYBUTTONDOWN:
				if(JOYSTICK_DEVICE == event.jbutton.which && ENABLE_JOYSTICK) {
					for (int key=0; key<key_count; key++) {
						if (event.jbutton.button == binding_joy[key]) {
							pressing[key] = true;
							un_press[key] = false;
						}
					}
				}
				break;
			case SDL_JOYBUTTONUP:
				if(JOYSTICK_DEVICE == event.jbutton.which && ENABLE_JOYSTICK) {
					for (int key=0; key<key_count; key++) {
						if (event.jbutton.button == binding_joy[key]) {
							un_press[key] = true;
						}
						last_joybutton = event.jbutton.button;
					}
				}
				break;
			case SDL_QUIT:
				done = 1;
				break;
			default:
				break;
		}
	}

	// touch event additional logic
	if(touch_locked) {
		touch_timestamp++;
        if (touch_timestamp > 2 * MAX_FRAMES_PER_SEC) {
			pressing[MAIN2] = true;
			un_press[MAIN2] = false;
		}
	}
	else {
		touch_timestamp = 0;
		un_press[MAIN2] = true;
		last_button = binding[MAIN2];
	}

	// joystick analog input
	if(ENABLE_JOYSTICK) {
		static bool joyReverseAxisX;
		static bool joyReverseAxisY;
		static bool joyHasMovedX;
		static bool joyHasMovedY;
		static int joyLastPosX;
		static int joyLastPosY;

		int joyAxisXval = SDL_JoystickGetAxis(joy, 0);
		int joyAxisYval = SDL_JoystickGetAxis(joy, 1);

		// axis 0
		if(joyAxisXval < -JOY_DEADZONE) {
			if(!joyReverseAxisX) {
				if(joyLastPosX == JOY_POS_RIGHT) {
					joyHasMovedX = 0;
				}
			}
			else {
				if(joyLastPosX == JOY_POS_LEFT) {
					joyHasMovedX = 0;
				}
			}
			if(joyHasMovedX == 0) {
				if(!joyReverseAxisX) {
					pressing[LEFT] = true;
					un_press[LEFT] = false;
					pressing[RIGHT] = false;
					lock[RIGHT] = false;
					joyLastPosX = JOY_POS_LEFT;
				}
				else {
					pressing[RIGHT] = true;
					un_press[RIGHT] = false;
					pressing[LEFT] = false;
					lock[LEFT] = false;
					joyLastPosX = JOY_POS_RIGHT;
				}
				joyHasMovedX = 1;
			}
		}
		if(joyAxisXval > JOY_DEADZONE) {
			if(!joyReverseAxisX) {
				if(joyLastPosX == JOY_POS_LEFT) {
					joyHasMovedX = 0;
				}
			}
			else {
				if(joyLastPosX == JOY_POS_RIGHT) {
					joyHasMovedX = 0;
				}
			}
			if(joyHasMovedX == 0) {
				if(!joyReverseAxisX) {
					pressing[RIGHT] = true;
					un_press[RIGHT] = false;
					pressing[LEFT] = false;
					lock[LEFT] = false;
					joyLastPosX = JOY_POS_RIGHT;
				}
				else {
					pressing[LEFT] = true;
					un_press[LEFT] = false;
					pressing[RIGHT] = false;
					lock[RIGHT] = false;
					joyLastPosX = JOY_POS_LEFT;
				}
				joyHasMovedX = 1;
			}
		}
		if((joyAxisXval >= -JOY_DEADZONE) && (joyAxisXval < JOY_DEADZONE)) {
			un_press[LEFT] = true;
			un_press[RIGHT] = true;
			joyHasMovedX = 0;
			joyLastPosX = JOY_POS_CENTER;
		}

		// axis 1
		if(joyAxisYval < -JOY_DEADZONE) {
			if(!joyReverseAxisY) {
				if(joyLastPosY == JOY_POS_DOWN) {
					joyHasMovedY = 0;
				}
			}
			else {
				if(joyLastPosY == JOY_POS_UP) {
					joyHasMovedY = 0;
				}
			}
			if(joyHasMovedY == 0) {
				if(!joyReverseAxisY) {
					pressing[UP] = true;
					un_press[UP] = false;
					pressing[DOWN] = false;
					lock[DOWN] = false;
					joyLastPosY = JOY_POS_UP;
				}
				else {
					pressing[DOWN] = true;
					un_press[DOWN] = false;
					pressing[UP] = false;
					lock[UP] = false;
					joyLastPosY = JOY_POS_DOWN;
				}
				joyHasMovedY = 1;
			}
		}
		if(joyAxisYval > JOY_DEADZONE) {
			if(!joyReverseAxisY) {
				if(joyLastPosY == JOY_POS_UP) {
					joyHasMovedY = 0;
				}
			}
			else {
				if(joyLastPosY == JOY_POS_DOWN) {
					joyHasMovedY = 0;
				}
			}
			if(joyHasMovedY == 0) {
				if(!joyReverseAxisY) {
					pressing[DOWN] = true;
					un_press[DOWN] = false;
					pressing[UP] = false;
					lock[UP] = false;
					joyLastPosY = JOY_POS_DOWN;
				}
				else {
					pressing[UP] = true;
					un_press[UP] = false;
					pressing[DOWN] = false;
					lock[DOWN] = false;
					joyLastPosY = JOY_POS_UP;
				}
				joyHasMovedY = 1;
			}
		}
		if((joyAxisYval >= -JOY_DEADZONE) && (joyAxisYval < JOY_DEADZONE)) {
			un_press[UP] = true;
			un_press[DOWN] = true;
			joyHasMovedY = 0;
			joyLastPosY = JOY_POS_CENTER;
		}
	}
}

void InputState::resetScroll() {
	scroll_up = false;
	scroll_down = false;
}

void InputState::lockActionBar() {
	pressing[BAR_1] = false;
	pressing[BAR_2] = false;
	pressing[BAR_3] = false;
	pressing[BAR_4] = false;
	pressing[BAR_5] = false;
	pressing[BAR_6] = false;
	pressing[BAR_7] = false;
	pressing[BAR_8] = false;
	pressing[BAR_9] = false;
	pressing[BAR_0] = false;
	pressing[MAIN1] = false;
	pressing[MAIN2] = false;
	pressing[ACTIONBAR_USE] = false;
	lock[BAR_1] = true;
	lock[BAR_2] = true;
	lock[BAR_3] = true;
	lock[BAR_4] = true;
	lock[BAR_5] = true;
	lock[BAR_6] = true;
	lock[BAR_7] = true;
	lock[BAR_8] = true;
	lock[BAR_9] = true;
	lock[BAR_0] = true;
	lock[MAIN1] = true;
	lock[MAIN2] = true;
	lock[ACTIONBAR_USE] = true;
}

void InputState::unlockActionBar() {
	lock[BAR_1] = false;
	lock[BAR_2] = false;
	lock[BAR_3] = false;
	lock[BAR_4] = false;
	lock[BAR_5] = false;
	lock[BAR_6] = false;
	lock[BAR_7] = false;
	lock[BAR_8] = false;
	lock[BAR_9] = false;
	lock[BAR_0] = false;
	lock[MAIN1] = false;
	lock[MAIN2] = false;
	lock[ACTIONBAR_USE] = false;
}

void InputState::setKeybindNames() {
	binding_name[0] = msg->get("Cancel");
	binding_name[1] = msg->get("Accept");
	binding_name[2] = msg->get("Up");
	binding_name[3] = msg->get("Down");
	binding_name[4] = msg->get("Left");
	binding_name[5] = msg->get("Right");
	binding_name[6] = msg->get("Bar1");
	binding_name[7] = msg->get("Bar2");
	binding_name[8] = msg->get("Bar3");
	binding_name[9] = msg->get("Bar4");
	binding_name[10] = msg->get("Bar5");
	binding_name[11] = msg->get("Bar6");
	binding_name[12] = msg->get("Bar7");
	binding_name[13] = msg->get("Bar8");
	binding_name[14] = msg->get("Bar9");
	binding_name[15] = msg->get("Bar0");
	binding_name[16] = msg->get("Character");
	binding_name[17] = msg->get("Inventory");
	binding_name[18] = msg->get("Powers");
	binding_name[19] = msg->get("Log");
	binding_name[20] = msg->get("Main1");
	binding_name[21] = msg->get("Main2");
	binding_name[22] = msg->get("Ctrl");
	binding_name[23] = msg->get("Shift");
	binding_name[24] = msg->get("Delete");
	binding_name[25] = msg->get("ActionBar Accept");
	binding_name[26] = msg->get("ActionBar Left");
	binding_name[27] = msg->get("ActionBar Right");
	binding_name[28] = msg->get("ActionBar Use");
	binding_name[29] = msg->get("Developer Menu");

	mouse_button[0] = msg->get("lmb");
	mouse_button[1] = msg->get("mmb");
	mouse_button[2] = msg->get("rmb");
	mouse_button[3] = msg->get("wheel up");
	mouse_button[4] = msg->get("wheel down");
	mouse_button[5] = msg->get("mbx1");
	mouse_button[6] = msg->get("mbx2");
}

void InputState::hideCursor() {
	SDL_ShowCursor(SDL_DISABLE);
}

void InputState::showCursor() {
	SDL_ShowCursor(SDL_ENABLE);
}

std::string InputState::getJoystickName(int index) {
#if SDL_VERSION_ATLEAST(2,0,0)
	return std::string(SDL_JoystickNameForIndex(index));
#else
	return std::string(SDL_JoystickName(index));
#endif
}

std::string InputState::getKeyName(int key) {
#if SDL_VERSION_ATLEAST(2,0,0)
	return std::string(SDL_GetKeyName((SDL_Keycode)key));
#else
	return std::string(SDL_GetKeyName((SDLKey)key));
#endif
}

InputState::~InputState() {
}<|MERGE_RESOLUTION|>--- conflicted
+++ resolved
@@ -40,14 +40,10 @@
 	, last_joybutton(0)
 	, scroll_up(false)
 	, scroll_down(false)
-<<<<<<< HEAD
-    , lock_scroll(false)
-    , touch_locked(false) {
-=======
 	, lock_scroll(false)
 	, touch_timestamp(0)
-	, current_touch() {
->>>>>>> 12664580
+	, current_touch()
+	, touch_locked(false) {
 #if SDL_VERSION_ATLEAST(2,0,0)
 	SDL_StartTextInput();
 #else
@@ -351,26 +347,9 @@
 				un_press[MAIN1] = false;
 				break;
 			case SDL_FINGERUP:
-<<<<<<< HEAD
 				touch_locked = false;
 				un_press[MAIN1] = true;
 				last_button = binding[MAIN1];
-=======
-				current_touch.x = (int)(event.tfinger.x * VIEW_W);
-				current_touch.y = (int)(event.tfinger.y * VIEW_H);
-
-				if ((event.tfinger.timestamp - touch_timestamp) < 3000)
-				{
-					un_press[MAIN1] = true;
-					un_press[MAIN2] = true;
-					last_button = event.button.button;
-				}
-				// FIXME: this condition doesn't work
-				else if (mouse.x == current_touch.x && mouse.y == current_touch.y)
-				{
-					pressing[MAIN2] = true;
-				}
->>>>>>> 12664580
 				break;
 #else
 			case SDL_MOUSEBUTTONDOWN:
