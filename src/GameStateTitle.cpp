/*
Copyright © 2011-2012 Clint Bellanger
Copyright © 2014 Henrik Andersson

This file is part of FLARE.

FLARE is free software: you can redistribute it and/or modify it under the terms
of the GNU General Public License as published by the Free Software Foundation,
either version 3 of the License, or (at your option) any later version.

FLARE is distributed in the hope that it will be useful, but WITHOUT ANY
WARRANTY; without even the implied warranty of MERCHANTABILITY or FITNESS FOR A
PARTICULAR PURPOSE.  See the GNU General Public License for more details.

You should have received a copy of the GNU General Public License along with
FLARE.  If not, see http://www.gnu.org/licenses/
*/

#include "CommonIncludes.h"
#include "FileParser.h"
#include "GameStateConfig.h"
#include "GameStateCutscene.h"
#include "GameStateLoad.h"
#include "GameStateTitle.h"
#include "Settings.h"
#include "SharedResources.h"
#include "WidgetButton.h"
#include "WidgetLabel.h"
#include "WidgetScrollBox.h"
#include "UtilsMath.h"
#include "UtilsParsing.h"

GameStateTitle::GameStateTitle() : GameState() {

	exit_game = false;
	load_game = false;

	// set up buttons
	button_play = new WidgetButton("images/menus/buttons/button_default.png");
	button_exit = new WidgetButton("images/menus/buttons/button_default.png");
	button_cfg = new WidgetButton("images/menus/buttons/button_default.png");
	button_credits = new WidgetButton("images/menus/buttons/button_default.png");

	FileParser infile;
	if (infile.open("menus/gametitle.txt")) {
		while (infile.next()) {
			if (infile.key == "logo") {
<<<<<<< HEAD
  			        Image *graphics;
				graphics = render_device->loadGraphicSurface(eatFirstString(infile.val, ','), "");			       
				if (graphics) {
					Rect r;
 				        logo = graphics->createSprite();
					r.x = eatFirstInt(infile.val, ',');
					r.y = eatFirstInt(infile.val, ',');
					r.w = logo->getGraphicsWidth();
					r.h = logo->getGraphicsHeight();
					alignToScreenEdge(eatFirstString(infile.val, ','), &r);
					logo->setDestX(r.x);
					logo->setDestY(r.y);
					graphics->unref();
=======
				logo.setGraphics(render_device->loadGraphicSurface(popFirstString(infile.val), ""));
				if (!logo.graphicsIsNull()) {
					Rect r;
					r.x = popFirstInt(infile.val);
					r.y = popFirstInt(infile.val);
					r.w = logo.getGraphicsWidth();
					r.h = logo.getGraphicsHeight();
					alignToScreenEdge(popFirstString(infile.val), &r);
					logo.setDestX(r.x);
					logo.setDestY(r.y);
>>>>>>> 0b7d1ef6
				}
			}
			else if (infile.key == "play_pos") {
				button_play->pos.x = popFirstInt(infile.val);
				button_play->pos.y = popFirstInt(infile.val);
				alignToScreenEdge(popFirstString(infile.val), &(button_play->pos));
			}
			else if (infile.key == "config_pos") {
				button_cfg->pos.x = popFirstInt(infile.val);
				button_cfg->pos.y = popFirstInt(infile.val);
				alignToScreenEdge(popFirstString(infile.val), &(button_cfg->pos));
			}
			else if (infile.key == "credits_pos") {
				button_credits->pos.x = popFirstInt(infile.val);
				button_credits->pos.y = popFirstInt(infile.val);
				alignToScreenEdge(popFirstString(infile.val), &(button_credits->pos));
			}
			else if (infile.key == "exit_pos") {
				button_exit->pos.x = popFirstInt(infile.val);
				button_exit->pos.y = popFirstInt(infile.val);
				alignToScreenEdge(popFirstString(infile.val), &(button_exit->pos));
			}
		}
		infile.close();
	}

	button_play->label = msg->get("Play Game");
	if (!ENABLE_PLAYGAME) {
		button_play->enabled = false;
		button_play->tooltip = msg->get("Enable a core mod to continue");
	}
	button_play->refresh();

	button_cfg->label = msg->get("Configuration");
	button_cfg->refresh();

	button_credits->label = msg->get("Credits");
	button_credits->refresh();

	button_exit->label = msg->get("Exit Game");
	button_exit->refresh();

	// set up labels
	label_version = new WidgetLabel();
	label_version->set(VIEW_W, 0, JUSTIFY_RIGHT, VALIGN_TOP, RELEASE_VERSION, font->getColor("menu_normal"));

	// Setup tab order
	tablist.add(button_play);
	tablist.add(button_cfg);
	tablist.add(button_credits);
	tablist.add(button_exit);

	// Warning text box
	warning_box = NULL;
	if (GAME_FOLDER == "default") {
		std::string warning_text = msg->get("Warning: A game wasn't specified, falling back to the 'default' game. Did you forget the --game flag? (e.g. --game=flare-game). See --help for more details.");
		Point warning_size = font->calc_size(warning_text, VIEW_W/2);

		int warning_box_h = warning_size.y;
		clampCeil(warning_box_h, VIEW_H/2);
		warning_box = new WidgetScrollBox(VIEW_W/2, warning_box_h);
		warning_box->resize(warning_size.y);

		font->setFont("font_normal");
		font->renderShadowed(warning_text, 0, 0, JUSTIFY_LEFT, warning_box->contents->getGraphics(), VIEW_W/2, FONT_WHITE);
	}
}

void GameStateTitle::logic() {
	button_play->enabled = ENABLE_PLAYGAME;

	snd->logic(FPoint(0,0));

	if(inpt->pressing[CANCEL] && !inpt->lock[CANCEL]) {
		inpt->lock[CANCEL] = true;
		exitRequested = true;
	}

	if (warning_box) {
		warning_box->logic();
	}

	tablist.logic();

	if (button_play->checkClick()) {
		delete requestedGameState;
		requestedGameState = new GameStateLoad();
	}
	else if (button_cfg->checkClick()) {
		delete requestedGameState;
		requestedGameState = new GameStateConfig();
	}
	else if (button_credits->checkClick()) {
		GameStateTitle *title = new GameStateTitle();
		GameStateCutscene *credits = new GameStateCutscene(title);

		if (!credits->load("credits.txt")) {
			delete credits;
			delete title;
		}
		else {
			delete requestedGameState;
			requestedGameState = credits;
		}
	}
	else if (button_exit->checkClick()) {
		exitRequested = true;
	}
}

void GameStateTitle::render() {
	// display logo
	render_device->render(logo);

	// display buttons
	button_play->render();
	button_cfg->render();
	button_credits->render();
	button_exit->render();

	// version number
	label_version->render();

	// warning text
	if (warning_box) {
		warning_box->render();
	}
}

GameStateTitle::~GameStateTitle() {
	if (logo) delete logo;
	delete button_play;
	delete button_cfg;
	delete button_credits;
	delete button_exit;
	delete label_version;
	delete warning_box;
}<|MERGE_RESOLUTION|>--- conflicted
+++ resolved
@@ -45,32 +45,20 @@
 	if (infile.open("menus/gametitle.txt")) {
 		while (infile.next()) {
 			if (infile.key == "logo") {
-<<<<<<< HEAD
   			        Image *graphics;
-				graphics = render_device->loadGraphicSurface(eatFirstString(infile.val, ','), "");			       
+				graphics = render_device->loadGraphicSurface(popFirstString(infile.val), "");			       
 				if (graphics) {
 					Rect r;
  				        logo = graphics->createSprite();
-					r.x = eatFirstInt(infile.val, ',');
-					r.y = eatFirstInt(infile.val, ',');
+
+					r.x = popFirstInt(infile.val);
+					r.y = popFirstInt(infile.val);
 					r.w = logo->getGraphicsWidth();
 					r.h = logo->getGraphicsHeight();
-					alignToScreenEdge(eatFirstString(infile.val, ','), &r);
+					alignToScreenEdge(popFirstString(infile.val), &r);
 					logo->setDestX(r.x);
 					logo->setDestY(r.y);
 					graphics->unref();
-=======
-				logo.setGraphics(render_device->loadGraphicSurface(popFirstString(infile.val), ""));
-				if (!logo.graphicsIsNull()) {
-					Rect r;
-					r.x = popFirstInt(infile.val);
-					r.y = popFirstInt(infile.val);
-					r.w = logo.getGraphicsWidth();
-					r.h = logo.getGraphicsHeight();
-					alignToScreenEdge(popFirstString(infile.val), &r);
-					logo.setDestX(r.x);
-					logo.setDestY(r.y);
->>>>>>> 0b7d1ef6
 				}
 			}
 			else if (infile.key == "play_pos") {
