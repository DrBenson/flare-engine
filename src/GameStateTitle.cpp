--- conflicted
+++ resolved
@@ -35,17 +35,6 @@
 	exit_game = false;
 	load_game = false;
 
-<<<<<<< HEAD
-	Image *graphics = render_device->loadGraphicSurface("images/menus/logo.png");
-	if (graphics) {
-		logo = graphics->createSprite();
-		logo->setDestX(VIEW_W_HALF - (logo->getGraphicsWidth()/2));
-		logo->setDestY(VIEW_H_HALF - (logo->getGraphicsHeight()/2));
-		graphics->unref();
-	}
-
-=======
->>>>>>> f880aec6
 	// set up buttons
 	button_play = new WidgetButton("images/menus/buttons/button_default.png");
 	button_exit = new WidgetButton("images/menus/buttons/button_default.png");
@@ -58,16 +47,19 @@
 			infile.val = infile.val + ',';
 
 			if (infile.key == "logo") {
-				logo.setGraphics(render_device->loadGraphicSurface(eatFirstString(infile.val, ','), ""));
-				if (!logo.graphicsIsNull()) {
+  			        Image *graphics;
+				graphics = render_device->loadGraphicSurface(eatFirstString(infile.val, ','), "");			       
+				if (graphics) {
 					Rect r;
+ 				        logo = graphics->createSprite();
 					r.x = eatFirstInt(infile.val, ',');
 					r.y = eatFirstInt(infile.val, ',');
-					r.w = logo.getGraphicsWidth();
-					r.h = logo.getGraphicsHeight();
+					r.w = logo->getGraphicsWidth();
+					r.h = logo->getGraphicsHeight();
 					alignToScreenEdge(eatFirstString(infile.val, ','), &r);
-					logo.setDestX(r.x);
-					logo.setDestY(r.y);
+					logo->setDestX(r.x);
+					logo->setDestY(r.y);
+					graphics->unref();
 				}
 			}
 			else if (infile.key == "play_pos") {
