--- conflicted
+++ resolved
@@ -90,7 +90,6 @@
 
 	if (infile.open(filename)) {
 		while (infile.next()) {
-<<<<<<< HEAD
 			if (infile.key == "img") {
 				loadGraphics(infile.val);
 			}
@@ -102,40 +101,21 @@
 					exit(0);
 				}
 
-				infile.val = infile.val + ',';
-				unsigned index = eatFirstInt(infile.val, ',');
-=======
-			if (infile.key == "tile") {
 				unsigned index = popFirstInt(infile.val);
->>>>>>> 0b7d1ef6
 
 				if (index >= tiles.size())
 					tiles.resize(index + 1);
 
-<<<<<<< HEAD
 				tiles[index].tile = sprites->getGraphics()->createSprite();
 
-				tiles[index].tile->setClipX(eatFirstInt(infile.val, ','));
-				tiles[index].tile->setClipY(eatFirstInt(infile.val, ','));
-				tiles[index].tile->setClipW(eatFirstInt(infile.val, ','));
-				tiles[index].tile->setClipH(eatFirstInt(infile.val, ','));
-				tiles[index].offset.x = eatFirstInt(infile.val, ',');
-				tiles[index].offset.y = eatFirstInt(infile.val, ',');
+				tiles[index].tile->setClipX(popFirstInt(infile.val));
+				tiles[index].tile->setClipY(popFirstInt(infile.val));
+				tiles[index].tile->setClipW(popFirstInt(infile.val));
+				tiles[index].tile->setClipH(popFirstInt(infile.val));
+				tiles[index].offset.x = popFirstInt(infile.val);
+				tiles[index].offset.y = popFirstInt(infile.val);
 				max_size_x = std::max(max_size_x, (tiles[index].tile->getClip().w / TILE_W) + 1);
 				max_size_y = std::max(max_size_y, (tiles[index].tile->getClip().h / TILE_H) + 1);
-=======
-				tiles[index].tile.setClipX(popFirstInt(infile.val));
-				tiles[index].tile.setClipY(popFirstInt(infile.val));
-				tiles[index].tile.setClipW(popFirstInt(infile.val));
-				tiles[index].tile.setClipH(popFirstInt(infile.val));
-				tiles[index].offset.x = popFirstInt(infile.val);
-				tiles[index].offset.y = popFirstInt(infile.val);
-				max_size_x = std::max(max_size_x, (tiles[index].tile.getClip().w / TILE_W) + 1);
-				max_size_y = std::max(max_size_y, (tiles[index].tile.getClip().h / TILE_H) + 1);
-			}
-			else if (infile.key == "img") {
-				img = infile.val;
->>>>>>> 0b7d1ef6
 			}
 			else if (infile.key == "transparency") {
 				alpha_background = false;
