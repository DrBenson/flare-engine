/*
Copyright © 2011-2012 Clint Bellanger
Copyright © 2012 Igor Paliychuk

This file is part of FLARE.

FLARE is free software: you can redistribute it and/or modify it under the terms
of the GNU General Public License as published by the Free Software Foundation,
either version 3 of the License, or (at your option) any later version.

FLARE is distributed in the hope that it will be useful, but WITHOUT ANY
WARRANTY; without even the implied warranty of MERCHANTABILITY or FITNESS FOR A
PARTICULAR PURPOSE.  See the GNU General Public License for more details.

You should have received a copy of the GNU General Public License along with
FLARE.  If not, see http://www.gnu.org/licenses/
*/

/**
 * class MenuItemStorage
 */

#include "MenuItemStorage.h"
#include "Settings.h"
#include "SharedResources.h"

using namespace std;

MenuItemStorage::MenuItemStorage()
	: icons(NULL)
	, grid_area()
	, nb_cols(0)
	, slot_type()
	, drag_prev_slot(-1)
	, slots()
	, highlight(NULL)
	, highlight_image(NULL)
{}

void MenuItemStorage::init(int _slot_number, ItemManager *_items, SDL_Rect _area, int _icon_size, int _nb_cols) {
	ItemStorage::init( _slot_number, _items);
	icons = items->getIcons();
	grid_area = _area;
	for (int i = 0; i < _slot_number; i++) {
		WidgetSlot *slot = new WidgetSlot(icons);
		slots.push_back(slot);
	}
	nb_cols = _nb_cols;
	highlight = new bool[_slot_number];
	for (int i=0; i<_slot_number; i++) {
		highlight[i] = false;
		slots[i]->pos.x = grid_area.x + (i % nb_cols * _icon_size);
		slots[i]->pos.y = grid_area.y + (i / nb_cols * _icon_size);
		slots[i]->pos.h = slots[i]->pos.w = _icon_size;
	}
	loadGraphics();
}

/**
 * Overloaded function for case, if slot positions are predefined
 */
void MenuItemStorage::init(int _slot_number, ItemManager *_items, vector<SDL_Rect> _area, vector<string> _slot_type) {
	ItemStorage::init( _slot_number, _items);
	icons = items->getIcons();
	for (int i = 0; i < _slot_number; i++) {
		WidgetSlot *slot = new WidgetSlot(icons);
		slot->pos = _area[i];
		slots.push_back(slot);
	}
	nb_cols = 0;
	slot_type = _slot_type;
	highlight = new bool[_slot_number];
	for (int i=0; i<_slot_number; i++) {
		highlight[i] = false;
	}
	loadGraphics();
}

void MenuItemStorage::loadGraphics() {
	highlight_image = loadGraphicSurface("images/menus/attention_glow.png", "Couldn't load icon highlight image");
}

void MenuItemStorage::render() {
	for (int i=0; i<slot_number; i++) {
		if (storage[i].item > 0) {
			slots[i]->setIcon(items->items[storage[i].item].icon);
			slots[i]->setAmount(storage[i].quantity, items->items[storage[i].item].max_quantity);
		}
		else {
			slots[i]->setIcon(-1);
		}
		slots[i]->render();
		if (highlight[i]) renderHighlight(slots[i]->pos.x, slots[i]->pos.y, slots[i]->pos.w);
	}
}

void MenuItemStorage::renderHighlight(int x, int y, int _icon_size) {
	if (_icon_size == ICON_SIZE) {
		SDL_Rect dest;
		dest.x = x;
		dest.y = y;
		SDL_BlitSurface(highlight_image,NULL,screen,&dest);
	}
}

int MenuItemStorage::slotOver(Point position) {
	if (isWithin(grid_area, position) && nb_cols > 0) {
		return (position.x - grid_area.x) / slots[0]->pos.w + (position.y - grid_area.y) / slots[0]->pos.w * nb_cols;
	}
	else if (nb_cols == 0) {
		for (unsigned int i=0; i<slots.size(); i++) {
			if (isWithin(slots[i]->pos, position)) return i;
		}
	}
	return -1;
}

TooltipData MenuItemStorage::checkTooltip(Point position, StatBlock *stats, int context) {
	TooltipData tip;
	int slot = slotOver(position);

	if (slot > -1 && storage[slot].item > 0) {
		return items->getTooltip( storage[slot].item, stats, context);
	}
	return tip;
}

ItemStack MenuItemStorage::click(Point position) {
	ItemStack item;
<<<<<<< HEAD
	drag_prev_slot = slotOver(position);
=======
	drag_prev_slot = slotOver(input->mouse);
	if (drag_prev_slot == -1) {
		// FIXME: What if mouse is over one slot and focused is another slot 
		for (unsigned int i=0; i<slots.size(); i++) {
			if (slots[i]->in_focus) {
				drag_prev_slot = i;
				break;
			}
		}
	}

>>>>>>> ab82f1a6
	if (drag_prev_slot > -1) {
		item = storage[drag_prev_slot];
		if (inpt->pressing[SHIFT]) {
			item.quantity = 1;
		}
		substract( drag_prev_slot, item.quantity);
		return item;
	}
	else {
		item.item = 0;
		item.quantity = 0;
		return item;
	}
}

void MenuItemStorage::itemReturn(ItemStack stack) {
	add( stack, drag_prev_slot);
	drag_prev_slot = -1;
}

/**
 * Sort storage array, so items order matches slots order
 */
void MenuItemStorage::fillEquipmentSlots() {
	// create temporary arrays
	int *equip_item = new int[slot_number];
	int *equip_quantity = new int[slot_number];;

	// initialize arrays
	for (int i=0; i<slot_number; i++) {
		equip_item[i] = storage[i].item;
		equip_quantity[i] = storage[i].quantity;
	}
	// clean up storage[]
	for (int i=0; i<slot_number; i++) {
		storage[i].item = 0;
		storage[i].quantity = 0;
	}

	// fill slots with items
	for (int i=0; i<slot_number; i++) {
		for (int j=0; j<slot_number; j++) {
			// search for empty slot with needed type. If item is not NULL, put it there
			if (items->items[equip_item[i]].type == slot_type[j] && equip_item[i] > 0 && storage[j].item == 0) {
				storage[j].item = equip_item[i];
				storage[j].quantity = (equip_quantity[i] > 0) ? equip_quantity[i] : 1;
				break;
			}
		}
	}
	delete [] equip_item;
	delete [] equip_quantity;
}

void MenuItemStorage::highlightMatching(string type) {
	for (int i=0; i<slot_number; i++) {
		if (slot_type[i] == type) highlight[i] = true;
	}
}

void MenuItemStorage::highlightClear() {
	for (int i=0; i<slot_number; i++) {
		highlight[i] = false;
	}
}

MenuItemStorage::~MenuItemStorage() {
	delete[] highlight;
	SDL_FreeSurface(highlight_image);
	for (unsigned i=0; i<slots.size(); i++)
		delete slots[i];
}<|MERGE_RESOLUTION|>--- conflicted
+++ resolved
@@ -127,12 +127,9 @@
 
 ItemStack MenuItemStorage::click(Point position) {
 	ItemStack item;
-<<<<<<< HEAD
 	drag_prev_slot = slotOver(position);
-=======
-	drag_prev_slot = slotOver(input->mouse);
 	if (drag_prev_slot == -1) {
-		// FIXME: What if mouse is over one slot and focused is another slot 
+		// FIXME: What if mouse is over one slot and focused is another slot
 		for (unsigned int i=0; i<slots.size(); i++) {
 			if (slots[i]->in_focus) {
 				drag_prev_slot = i;
@@ -141,7 +138,6 @@
 		}
 	}
 
->>>>>>> ab82f1a6
 	if (drag_prev_slot > -1) {
 		item = storage[drag_prev_slot];
 		if (inpt->pressing[SHIFT]) {
