/*
Copyright © 2011-2012 Clint Bellanger
Copyright © 2012 Igor Paliychuk
Copyright © 2012 Stefan Beller
Copyright © 2013 Henrik Andersson

This file is part of FLARE.

FLARE is free software: you can redistribute it and/or modify it under the terms
of the GNU General Public License as published by the Free Software Foundation,
either version 3 of the License, or (at your option) any later version.

FLARE is distributed in the hope that it will be useful, but WITHOUT ANY
WARRANTY; without even the implied warranty of MERCHANTABILITY or FITNESS FOR A
PARTICULAR PURPOSE.  See the GNU General Public License for more details.

You should have received a copy of the GNU General Public License along with
FLARE.  If not, see http://www.gnu.org/licenses/
*/

/**
 * class PowerManager
 */

#include "PowerManager.h"
#include "Animation.h"
#include "AnimationSet.h"
#include "AnimationManager.h"
#include "FileParser.h"
#include "Hazard.h"
#include "SharedResources.h"
#include "Settings.h"
#include "SharedResources.h"
#include "StatBlock.h"
#include "MapCollision.h"
#include "Utils.h"
#include "UtilsFileSystem.h"
#include "UtilsMath.h"
#include "UtilsParsing.h"

#include <cmath>
#include <climits>
using namespace std;


/**
 * PowerManager constructor
 */
PowerManager::PowerManager()
	: collider(NULL)
	, log_msg("")
	, used_items()
	, used_equipped_items() {
	loadPowers();
}

void PowerManager::loadPowers() {
	FileParser infile;

	// @CLASS Power|Description about powers...
	if (!infile.open("powers/powers.txt", true, false))
		return;

	int input_id = 0;
	bool skippingEntry = false;

	while (infile.next()) {
		// id needs to be the first component of each power.  That is how we write
		// data to the correct power.
		if (infile.key == "id") {
			// @ATTR id|integer|Uniq identifier for the power definition.
			input_id = toInt(infile.val);
			skippingEntry = input_id < 1;
			if (skippingEntry)
				fprintf(stderr, "Power index out of bounds 1-%d, skipping\n", INT_MAX);
			if (static_cast<int>(powers.size()) < input_id + 1)
				powers.resize(input_id + 1);
			continue;
		}
		if (skippingEntry)
			continue;

		if (infile.key == "type") {
			// @ATTR fixed|[missile:repeater:spawn:transform:effect]|Defines the type of power definiton
			if (infile.val == "fixed") powers[input_id].type = POWTYPE_FIXED;
			else if (infile.val == "missile") powers[input_id].type = POWTYPE_MISSILE;
			else if (infile.val == "repeater") powers[input_id].type = POWTYPE_REPEATER;
			else if (infile.val == "spawn") powers[input_id].type = POWTYPE_SPAWN;
			else if (infile.val == "transform") powers[input_id].type = POWTYPE_TRANSFORM;
			else if (infile.val == "effect") powers[input_id].type = POWTYPE_EFFECT;
			else fprintf(stderr, "unknown type %s\n", infile.val.c_str());
		}
		else if (infile.key == "name")
			// @ATTR name|string|The name of the power
			powers[input_id].name = msg->get(infile.val);
		else if (infile.key == "description")
			// @ATTR description|string|Description of the power
			powers[input_id].description = msg->get(infile.val);
		else if (infile.key == "tag")
			// @ATTR tag|string|A uniq name for the power which is used to reference the power as item bonus within item definition.
			powers[input_id].tag = infile.val;
		else if (infile.key == "icon")
			// @ATTR icon|string|The icon to visually represent the power eg. in skill tree or action bar.
			powers[input_id].icon = toInt(infile.val);
		else if (infile.key == "new_state") {
<<<<<<< HEAD
			// @ATTR new_state|[swing:shoot:cast:block:instant]|When power is used, hero or enemy will change to this state.
			if (infile.val == "swing") powers[input_id].new_state = POWSTATE_SWING;
			else if (infile.val == "shoot") powers[input_id].new_state = POWSTATE_SHOOT;
			else if (infile.val == "cast") powers[input_id].new_state = POWSTATE_CAST;
			else if (infile.val == "block") powers[input_id].new_state = POWSTATE_BLOCK;
=======
			if (infile.val == "block") powers[input_id].new_state = POWSTATE_BLOCK;
>>>>>>> d7526db7
			else if (infile.val == "instant") powers[input_id].new_state = POWSTATE_INSTANT;
			else {
				powers[input_id].new_state = POWSTATE_ATTACK;
				powers[input_id].attack_anim = infile.val;
			}
		}
		else if (infile.key == "face")
			// @ATTR face|bool|Power will make hero or enemy to face the target location.
			powers[input_id].face = toBool(infile.val);
		else if (infile.key == "source_type") {
			// @ATTR source_type|[hero:neutral:enemy]|
			if (infile.val == "hero") powers[input_id].source_type = SOURCE_TYPE_HERO;
			else if (infile.val == "neutral") powers[input_id].source_type = SOURCE_TYPE_NEUTRAL;
			else if (infile.val == "enemy") powers[input_id].source_type = SOURCE_TYPE_ENEMY;
			else fprintf(stderr, "unknown source_type %s\n", infile.val.c_str());
		}
		else if (infile.key == "beacon")
			// @ATTR beacon|bool|True if enemy is calling its allies.
			powers[input_id].beacon = toBool(infile.val);
		else if (infile.key == "count")
			// @ATTR count|integer|The count of hazards/effect or spawns to be created by this power.
			powers[input_id].count = toInt(infile.val);
		else if (infile.key == "passive")
			// @ATTR passive|bool|If power is unlocked when the hero or enemy spawns it will be automatically activated.
			powers[input_id].passive = toBool(infile.val);
		else if (infile.key == "passive_trigger") {
			// @ATTR passive_trigger|[on_block:on_hit:on_halfdeath:on_joincombat:on_death]|This will only activate a passive power under a certain condition.
			if (infile.val == "on_block") powers[input_id].passive_trigger = TRIGGER_BLOCK;
			else if (infile.val == "on_hit") powers[input_id].passive_trigger = TRIGGER_HIT;
			else if (infile.val == "on_halfdeath") powers[input_id].passive_trigger = TRIGGER_HALFDEATH;
			else if (infile.val == "on_joincombat") powers[input_id].passive_trigger = TRIGGER_JOINCOMBAT;
			else if (infile.val == "on_death") powers[input_id].passive_trigger = TRIGGER_DEATH;
			else fprintf(stderr, "unknown passive trigger %s\n", infile.val.c_str());
		}
		// power requirements
<<<<<<< HEAD
		else if (infile.key == "requires_physical_weapon")
			// @ATTR requires_physical_weapon|bool|Requires a physical weapon
			powers[input_id].requires_physical_weapon = toBool(infile.val);
		else if (infile.key == "requires_mental_weapon")
			// @ATTR requires_mental_weapon|bool|Requires a mental weapon
			powers[input_id].requires_mental_weapon = toBool(infile.val);
		else if (infile.key == "requires_offense_weapon")
			// @ATTR requires_offense_weapon|bool|Requires a offense weapon.
			powers[input_id].requires_offense_weapon = toBool(infile.val);
=======
		else if (infile.key == "requires_flags") {
			infile.val = infile.val + ',';
			std::string flag = eatFirstString(infile.val,',');

			while (flag != "") {
				powers[input_id].requires_flags.insert(flag);
				flag = eatFirstString(infile.val,',');
			}
		}
>>>>>>> d7526db7
		else if (infile.key == "requires_mp")
			// @ATTR requires_mp|integer|Restrict power usage to a specified MP level.
			powers[input_id].requires_mp = toInt(infile.val);
		else if (infile.key == "requires_hp")
			// @ATTR requires_hp|integer|Restrict power usage to a specified HP level.
			powers[input_id].requires_hp = toInt(infile.val);
		else if (infile.key == "sacrifice")
			// @ATTR sacrifice|bool|
			powers[input_id].sacrifice = toBool(infile.val);
		else if (infile.key == "requires_los")
			// @ATTR requires_los|bool|Requires a line-of-sight to target.
			powers[input_id].requires_los = toBool(infile.val);
		else if (infile.key == "requires_empty_target")
			// @ATTR requires_empty_target|bool|The power can only be cast when target tile is empty.
			powers[input_id].requires_empty_target = toBool(infile.val);
		else if (infile.key == "requires_item")
			// @ATTR requires_item|item_id|Requires a specific item in inventory.
			powers[input_id].requires_item = toInt(infile.val);
		else if (infile.key == "requires_equipped_item")
			// @ATTR requires_equipped_item|item_id|Requires a specific item to be equipped on hero.
			powers[input_id].requires_equipped_item = toInt(infile.val);
		else if (infile.key == "requires_targeting")
			// @ATTR requires_targeting|bool|Power is only used when targeting using click-to-target.
			powers[input_id].requires_targeting = toBool(infile.val);
		else if (infile.key == "cooldown")
			// @ATTR cooldown|duration|Specify the duration for cooldown of the power.
			powers[input_id].cooldown = parse_duration(infile.val);
		// animation info
		else if (infile.key == "animation")
			// @ATTR animation|string|The name of power animation.
			powers[input_id].animation_name = "animations/powers/" + infile.val;
		else if (infile.key == "soundfx")
			// @ATTR soundfx|string|Sound effect to play when use of power.
			powers[input_id].sfx_index = loadSFX(infile.val);
		else if (infile.key == "directional")
			// @ATTR directional|bool|The animation sprite sheet contains 8 directions, one per row.
			powers[input_id].directional = toBool(infile.val);
		else if (infile.key == "visual_random")
			// @ATTR visual_random|integer|The animation sprite sheet contains rows of random options
			powers[input_id].visual_random = toInt(infile.val);
		else if (infile.key == "visual_option")
			// @ATTR visual_option|integer|The animation sprite sheet containers rows of similar effects, use a specific option.
			powers[input_id].visual_option = toInt(infile.val);
		else if (infile.key == "aim_assist")
			// @ATTR aim_assist|bool|Power is aim assisted.
			powers[input_id].aim_assist = toBool(infile.val);
		else if (infile.key == "speed")
			// @ATTR speed|integer|The speed of missile hazard, the unit is defined as map units per frame.
			powers[input_id].speed = toInt(infile.val);
		else if (infile.key == "lifespan")
			// @ATTR lifespan|duration|How long the hazard/animation lasts.
			powers[input_id].lifespan = parse_duration(infile.val);
		else if (infile.key == "floor")
			// @ATTR floor|bool|The hazard is drawn between the background and the object layer.
			powers[input_id].floor = toBool(infile.val);
		else if (infile.key == "complete_animation")
			// @ATTR complete_animation|bool|
			powers[input_id].complete_animation = toBool(infile.val);
		// hazard traits
		else if (infile.key == "use_hazard")
			// @ATTR use_hazard|bool|Power uses hazard.
			powers[input_id].use_hazard = toBool(infile.val);
		else if (infile.key == "no_attack")
			// @ATTR no_attack|bool|
			powers[input_id].no_attack = toBool(infile.val);
		else if (infile.key == "radius")
			// @ATTR radius|integer|Radius in pixels
			powers[input_id].radius = toInt(infile.val);
		else if (infile.key == "base_damage") {
			// @ATTR base_damage|[melee:ranged:ment]|
			if (infile.val == "none")        powers[input_id].base_damage = BASE_DAMAGE_NONE;
			else if (infile.val == "melee")  powers[input_id].base_damage = BASE_DAMAGE_MELEE;
			else if (infile.val == "ranged") powers[input_id].base_damage = BASE_DAMAGE_RANGED;
			else if (infile.val == "ment")   powers[input_id].base_damage = BASE_DAMAGE_MENT;
			else fprintf(stderr, "unknown base_damage %s\n", infile.val.c_str());
		}
		else if (infile.key == "starting_pos") {
			// @ATTR starting_pos|[source, target, melee]|Start position for hazard
			if (infile.val == "source")      powers[input_id].starting_pos = STARTING_POS_SOURCE;
			else if (infile.val == "target") powers[input_id].starting_pos = STARTING_POS_TARGET;
			else if (infile.val == "melee")  powers[input_id].starting_pos = STARTING_POS_MELEE;
			else fprintf(stderr, "unknown starting_pos %s\n", infile.val.c_str());
		}
		else if (infile.key == "multitarget")
			// @ATTR multitarget|bool|
			powers[input_id].multitarget = toBool(infile.val);
		else if (infile.key == "trait_armor_penetration")
			// @ATTR trait_armor_penetration|bool|
			powers[input_id].trait_armor_penetration = toBool(infile.val);
		else if (infile.key == "trait_avoidance_ignore")
			// @ATTR trait_avoidance_ignore|bool|
			powers[input_id].trait_avoidance_ignore = toBool(infile.val);
		else if (infile.key == "trait_crits_impaired")
			// @ATTR trait_crits_impaired|bool|
			powers[input_id].trait_crits_impaired = toInt(infile.val);
		else if (infile.key == "trait_elemental") {
			// @ATTR, trait_elemental|string|
			for (unsigned int i=0; i<ELEMENTS.size(); i++) {
				if (infile.val == ELEMENTS[i].name) powers[input_id].trait_elemental = i;
			}
		}
		else if (infile.key == "range")
			// @ATTR, range|integer|
			powers[input_id].range = toInt(infile.nextValue());
		//steal effects
		else if (infile.key == "hp_steal")
			// @ATTR, hp_steal|integer|Percentage of damage to steal into HP
			powers[input_id].hp_steal = toInt(infile.val);
		else if (infile.key == "mp_steal")
			// @ATTR, mp_steal|integer|Percentage of damage to steal into MP
			powers[input_id].mp_steal = toInt(infile.val);
		//missile modifiers
		else if (infile.key == "missile_angle")
			// @ATTR missile_angle|integer|Angle of missile
			powers[input_id].missile_angle = toInt(infile.val);
		else if (infile.key == "angle_variance")
			// @ATTR angle_variance|integer|Percentage of variance added to missile angle
			powers[input_id].angle_variance = toInt(infile.val);
		else if (infile.key == "speed_variance")
			// @ATTR speed_variance|integer|Percentage of variance added to missile speed
			powers[input_id].speed_variance = toInt(infile.val);
		//repeater modifiers
		else if (infile.key == "delay")
			// @ATTR delay|duration|Delay between repeats
			powers[input_id].delay = parse_duration(infile.val);
		// buff/debuff durations
		else if (infile.key == "transform_duration")
			// @ATTR transform_duration|duration|Duration for transform
			powers[input_id].transform_duration = toInt(infile.val);
		else if (infile.key == "manual_untransform")
			// @ATTR transform_duration|bool|Force manual untranform
			powers[input_id].manual_untransform = toBool(infile.val);
		else if (infile.key == "keep_equipment")
			// @ATTR keep_equipment|bool|Keep  equipment while transformed
			powers[input_id].keep_equipment = toBool(infile.val);
		// buffs
		else if (infile.key == "buff")
			// @ATTR buff|bool|
			powers[input_id].buff= toBool(infile.val);
		else if (infile.key == "buff_teleport")
			// @ATTR buff_teleport|bool|
			powers[input_id].buff_teleport = toBool(infile.val);
		else if (infile.key == "buff_party")
			// @ATTR buff_part|bool|
			powers[input_id].buff_party = toBool(infile.val);
		else if (infile.key == "buff_party_power_id")
			// @ATTR buff_part_power_id|bool|
			powers[input_id].buff_party_power_id = toInt(infile.val);
		else if (infile.key == "post_effect") {
			// @ATTR post_effect|[effect_id, magnitude (integer), duration (integer)]|Post effect.
			infile.val = infile.val + ',';
			PostEffect pe;
			pe.id = eatFirstInt(infile.val, ',');
			pe.magnitude = eatFirstInt(infile.val, ',');
			pe.duration = eatFirstInt(infile.val, ',');
			powers[input_id].post_effects.push_back(pe);
		}
		else if (infile.key == "effect_type")
			// @ATTR effect_type|string|Effect type name.
			powers[input_id].effect_type = infile.val;
		else if (infile.key == "effect_additive")
			// @ATTR effect_additive|bool|Effect is additive
			powers[input_id].effect_additive = toBool(infile.val);
		else if (infile.key == "effect_render_above")
			// @ATTR effect_render_above|bool|Effect is rendered above
			powers[input_id].effect_render_above = toBool(infile.val);
		// pre and post power effects
		else if (infile.key == "post_power")
			// @ATTR post_power|power_id|Post power
			powers[input_id].post_power = toInt(infile.val);
		else if (infile.key == "wall_power")
			// @ATTR wall_power|power_id|Wall power
			powers[input_id].wall_power = toInt(infile.val);
		else if (infile.key == "allow_power_mod")
			// @ATTR allow_power_mod|bool|Allow power modifiers
			powers[input_id].allow_power_mod = toBool(infile.val);
		// spawn info
		else if (infile.key == "spawn_type")
			// @ATTR spawn_type|string|Type of spawn.
			powers[input_id].spawn_type = infile.val;
		else if (infile.key == "target_neighbor")
			// @ATTR target_neighbor|int|Neigbor target.
			powers[input_id].target_neighbor = toInt(infile.val);
		else if (infile.key == "spawn_limit") {
			// @ATTR spawn_limit|[fixed:stat:unlimited],stat[physical:mental:offense:defens]|
			infile.val = infile.val + ',';
			std::string mode = eatFirstString(infile.val,',');
			if (mode == "fixed") powers[input_id].spawn_limit_mode = SPAWN_LIMIT_MODE_FIXED;
			else if (mode == "stat") powers[input_id].spawn_limit_mode = SPAWN_LIMIT_MODE_STAT;
			else if (mode == "unlimited") powers[input_id].spawn_limit_mode = SPAWN_LIMIT_MODE_UNLIMITED;
			else fprintf(stderr, "unknown spawn_limit_mode %s\n", mode.c_str());

			if(powers[input_id].spawn_limit_mode != SPAWN_LIMIT_MODE_UNLIMITED) {
				powers[input_id].spawn_limit_qty = eatFirstInt(infile.val,',');

				if(powers[input_id].spawn_limit_mode == SPAWN_LIMIT_MODE_STAT) {
					powers[input_id].spawn_limit_every = eatFirstInt(infile.val,',');

					std::string stat = eatFirstString(infile.val,',');
					if (stat == "physical") powers[input_id].spawn_limit_stat = SPAWN_LIMIT_STAT_PHYSICAL;
					else if (stat == "mental") powers[input_id].spawn_limit_stat = SPAWN_LIMIT_STAT_MENTAL;
					else if (stat == "offense") powers[input_id].spawn_limit_stat = SPAWN_LIMIT_STAT_OFFENSE;
					else if (stat == "defense") powers[input_id].spawn_limit_stat = SPAWN_LIMIT_STAT_DEFENSE;
					else fprintf(stderr, "unknown spawn_limit_stat %s\n", stat.c_str());
				}
			}
		}
		else if (infile.key == "target_party")
			// @ATTR target_party|bool|
			powers[input_id].target_party = toBool(infile.val);
		else if (infile.key == "target_categories") {
			// @ATTR target_categories|string,...|
			string cat;
			while ((cat = infile.nextValue()) != "") {
				powers[input_id].target_categories.push_back(cat);
			}
		}
		else if (infile.key == "modifier_accuracy") {
			// @ATTR modifier_accuracy|[multiply:add:absolute], integer|
			infile.val = infile.val + ',';
			std::string mode = eatFirstString(infile.val, ',');
			if(mode == "multiply") powers[input_id].mod_accuracy_mode = STAT_MODIFIER_MODE_MULTIPLY;
			else if(mode == "add") powers[input_id].mod_accuracy_mode = STAT_MODIFIER_MODE_ADD;
			else if(mode == "absolute") powers[input_id].mod_accuracy_mode = STAT_MODIFIER_MODE_ABSOLUTE;
			else fprintf(stderr, "unknown stat_modifier_mode %s\n", mode.c_str());

			powers[input_id].mod_accuracy_value = eatFirstInt(infile.val, ',');
		}
		else if (infile.key == "modifier_damage") {
			// @ATTR modifier_damage|[multiply:add:absolute], integer|
			infile.val = infile.val + ',';
			std::string mode = eatFirstString(infile.val, ',');
			if(mode == "multiply") powers[input_id].mod_damage_mode = STAT_MODIFIER_MODE_MULTIPLY;
			else if(mode == "add") powers[input_id].mod_damage_mode = STAT_MODIFIER_MODE_ADD;
			else if(mode == "absolute") powers[input_id].mod_damage_mode = STAT_MODIFIER_MODE_ABSOLUTE;
			else fprintf(stderr, "unknown stat_modifier_mode %s\n", mode.c_str());

			powers[input_id].mod_damage_value_min = eatFirstInt(infile.val, ',');
			powers[input_id].mod_damage_value_max = eatFirstInt(infile.val, ',');
		}
		else if (infile.key == "modifier_critical") {
			// @ATTR modifier_critical|[multiply:add:absolute], integer|
			infile.val = infile.val + ',';
			std::string mode = eatFirstString(infile.val, ',');
			if(mode == "multiply") powers[input_id].mod_crit_mode = STAT_MODIFIER_MODE_MULTIPLY;
			else if(mode == "add") powers[input_id].mod_crit_mode = STAT_MODIFIER_MODE_ADD;
			else if(mode == "absolute") powers[input_id].mod_crit_mode = STAT_MODIFIER_MODE_ABSOLUTE;
			else fprintf(stderr, "unknown stat_modifier_mode %s\n", mode.c_str());

			powers[input_id].mod_crit_value = eatFirstInt(infile.val, ',');
		}
		else
			fprintf(stderr, "ignoring unknown key %s set to %s\n", infile.key.c_str(), infile.val.c_str());
	}
	infile.close();
}

/**
 * Load the specified sound effect for this power
 *
 * @param filename The .ogg file containing the sound for this power, assumed to be in soundfx/powers/
 * @return The sfx[] array index for this mix chunk, or -1 upon load failure
 */
int PowerManager::loadSFX(const string& filename) {

	SoundManager::SoundID sid = snd->load("soundfx/powers/" + filename, "PowerManager sfx");
	vector<SoundManager::SoundID>::iterator it = std::find(sfx.begin(), sfx.end(), sid);
	if (it == sfx.end()) {
		sfx.push_back(sid);
		return sfx.size() - 1;
	}

	return it - sfx.begin();
}


/**
 * Set new collision object
 */
void PowerManager::handleNewMap(MapCollision *_collider) {
	collider = _collider;
}

/**
 * Keep two points within a certain range
 */
Point PowerManager::limitRange(int range, Point src, Point target) {
	if (range > 0) {
		if (src.x+range < target.x)
			target.x = src.x+range;
		if (src.x-range > target.x)
			target.x = src.x-range;
		if (src.y+range < target.y)
			target.y = src.y+range;
		if (src.y-range > target.y)
			target.y = src.y-range;
	}

	return target;
}

/**
 * Check if the target is valid (not an empty area or a wall)
 */
bool PowerManager::hasValidTarget(int power_index, StatBlock *src_stats, Point target) {

	if (!collider) return false;

	target = limitRange(powers[power_index].range,src_stats->pos,target);

	if (!collider->is_empty(target.x, target.y) || collider->is_wall(target.x,target.y)) {
		if (powers[power_index].buff_teleport) {
			return false;
		}
	}

	return true;
}

Point PowerManager::targetNeighbor(Point target, int range) {
	return targetNeighbor(target,range,false);
}

/**
 * Try to retarget the power to one of the 8 adjacent tiles
 * Returns the retargeted position on success, returns the original position on failure
 */
Point PowerManager::targetNeighbor(Point target, int range, bool ignore_blocked) {
	Point new_target = target;
	std::vector<Point> valid_tiles;

	for (int i=-range; i<=range; i++) {
		for (int j=-range; j<=range; j++) {
			if (i == 0 && j == 0) continue; // skip the middle tile
			new_target.x = target.x+UNITS_PER_TILE*i;
			new_target.y = target.y+UNITS_PER_TILE*j;
			if (collider->is_valid_position(new_target.x,new_target.y,MOVEMENT_NORMAL,false) || ignore_blocked)
				valid_tiles.push_back(new_target);
		}
	}

	if (!valid_tiles.empty())
		return valid_tiles[rand() % valid_tiles.size()];
	else
		return target;
}

/**
 * Apply basic power info to a new hazard.
 *
 * This can be called several times to combine powers.
 * Typically done when a base power can be modified by equipment
 * (e.g. ammo type affects the traits of powers that shoot)
 *
 * @param power_index The activated power ID
 * @param src_stats The StatBlock of the power activator
 * @param target Aim position in map coordinates
 * @param haz A newly-initialized hazard
 */
void PowerManager::initHazard(int power_index, StatBlock *src_stats, Point target, Hazard *haz) {

	//the hazard holds the statblock of its source
	haz->src_stats = src_stats;

	haz->power_index = power_index;

	if (powers[power_index].source_type == -1) {
		if (src_stats->hero) haz->source_type = SOURCE_TYPE_HERO;
		else if (src_stats->hero_ally) haz->source_type = SOURCE_TYPE_ALLY;
		else haz->source_type = SOURCE_TYPE_ENEMY;
	}
	else {
		haz->source_type = powers[power_index].source_type;
	}

	haz->target_party = powers[power_index].target_party;

	// Hazard attributes based on power source
	haz->crit_chance = src_stats->get(STAT_CRIT);
	haz->accuracy = src_stats->get(STAT_ACCURACY);

	// If the hazard's damage isn't default (0), we are applying an item-based power mod.
	// We don't allow equipment power mods to alter damage (mainly to preserve the base power's multiplier).
	if (haz->dmg_max == 0) {

		// base damage is by equipped item
		if (powers[power_index].base_damage == BASE_DAMAGE_MELEE) {
			haz->dmg_min = src_stats->get(STAT_DMG_MELEE_MIN);
			haz->dmg_max = src_stats->get(STAT_DMG_MELEE_MAX);
		}
		else if (powers[power_index].base_damage == BASE_DAMAGE_RANGED) {
			haz->dmg_min = src_stats->get(STAT_DMG_RANGED_MIN);
			haz->dmg_max = src_stats->get(STAT_DMG_RANGED_MAX);
		}
		else if (powers[power_index].base_damage == BASE_DAMAGE_MENT) {
			haz->dmg_min = src_stats->get(STAT_DMG_MENT_MIN);
			haz->dmg_max = src_stats->get(STAT_DMG_MENT_MAX);
		}
	}

	// Only apply stats from powers that are not defaults
	// If we do this, we can init with multiple power layers
	// (e.g. base spell plus weapon type)

	if (powers[power_index].animation_name != "")
		haz->loadAnimation(powers[power_index].animation_name);
	if (powers[power_index].lifespan != 0)
		haz->lifespan = powers[power_index].lifespan;
	if (powers[power_index].directional)
		haz->animationKind = calcDirection(src_stats->pos.x, src_stats->pos.y, target.x, target.y);
	else if (powers[power_index].visual_random)
		haz->animationKind = rand() % powers[power_index].visual_random;
	else if (powers[power_index].visual_option)
		haz->animationKind = powers[power_index].visual_option;

	haz->floor = powers[power_index].floor;
	haz->base_speed = powers[power_index].speed;
	haz->complete_animation = powers[power_index].complete_animation;

	// combat traits
	if (powers[power_index].radius != 0) {
		haz->radius = powers[power_index].radius;
	}
	if (powers[power_index].trait_elemental != -1) {
		haz->trait_elemental = powers[power_index].trait_elemental;
	}
	haz->active = !powers[power_index].no_attack;
	haz->multitarget = powers[power_index].multitarget;
	haz->trait_armor_penetration = powers[power_index].trait_armor_penetration;
	haz->trait_crits_impaired = powers[power_index].trait_crits_impaired;
	haz->beacon = powers[power_index].beacon;

	// status effect durations
	// steal effects
	haz->hp_steal += powers[power_index].hp_steal;
	haz->mp_steal += powers[power_index].mp_steal;

	// hazard starting position
	if (powers[power_index].starting_pos == STARTING_POS_SOURCE) {
		haz->pos.x = (float)src_stats->pos.x;
		haz->pos.y = (float)src_stats->pos.y;
	}
	else if (powers[power_index].starting_pos == STARTING_POS_TARGET) {
		target = limitRange(powers[power_index].range,src_stats->pos,target);
		haz->pos.x = (float)target.x;
		haz->pos.y = (float)target.y;
	}
	else if (powers[power_index].starting_pos == STARTING_POS_MELEE) {
		haz->pos = calcVector(src_stats->pos, src_stats->direction, src_stats->melee_range);
	}
	if (powers[power_index].target_neighbor > 0) {
		Point new_target = targetNeighbor(src_stats->pos,powers[power_index].target_neighbor,true);
		haz->pos.x = (float)new_target.x;
		haz->pos.y = (float)new_target.y;
	}

	// pre/post power effects
	if (powers[power_index].post_power != 0) {
		haz->post_power = powers[power_index].post_power;
	}
	if (powers[power_index].wall_power != 0) {
		haz->wall_power = powers[power_index].wall_power;
	}

	// if equipment has special powers, apply it here (if it hasn't already been applied)
	if (haz->mod_power == 0 && powers[power_index].allow_power_mod) {
		if (powers[power_index].base_damage == BASE_DAMAGE_MELEE && src_stats->melee_weapon_power != 0) {
			haz->mod_power = power_index;
			initHazard(src_stats->melee_weapon_power, src_stats, target, haz);
		}
		else if (powers[power_index].base_damage == BASE_DAMAGE_MENT && src_stats->mental_weapon_power != 0) {
			haz->mod_power = power_index;
			initHazard(src_stats->mental_weapon_power, src_stats, target, haz);
		}
		else if (powers[power_index].base_damage == BASE_DAMAGE_RANGED && src_stats->ranged_weapon_power != 0) {
			haz->mod_power = power_index;
			initHazard(src_stats->ranged_weapon_power, src_stats, target, haz);
		}
	}
}

/**
 * Any attack-based effects are handled by hazards.
 * Self-enhancements (buffs) are handled by this function.
 */
void PowerManager::buff(int power_index, StatBlock *src_stats, Point target) {

	// teleport to the target location
	if (powers[power_index].buff_teleport) {
		target = limitRange(powers[power_index].range,src_stats->pos,target);
		if (powers[power_index].target_neighbor > 0) {
			Point new_target = targetNeighbor(target,powers[power_index].target_neighbor);
			if (new_target.x == target.x && new_target.y == target.y) {
				src_stats->teleportation = false;
			}
			else {
				src_stats->teleportation = true;
				src_stats->teleport_destination.x = new_target.x;
				src_stats->teleport_destination.y = new_target.y;
			}
		}
		else {
			src_stats->teleportation = true;
			src_stats->teleport_destination.x = target.x;
			src_stats->teleport_destination.y = target.y;
		}
	}

	// handle all other effects
	if (powers[power_index].buff || (powers[power_index].buff_party && src_stats->hero_ally)) {
		int source_type = src_stats->hero ? SOURCE_TYPE_HERO : (src_stats->hero_ally ? SOURCE_TYPE_ALLY : SOURCE_TYPE_ENEMY);
		effect(src_stats, src_stats, power_index, source_type);
	}

	if (powers[power_index].buff_party && !powers[power_index].passive) {
		party_buffs.push(power_index);
	}


	// activate any post powers here if the power doesn't use a hazard
	// otherwise the post power will chain off the hazard itself
	if (!powers[power_index].use_hazard) {
		activate(powers[power_index].post_power, src_stats, src_stats->pos);
	}
}

/**
 * Play the sound effect for this power
 * Equipped items may have unique sounds
 */
void PowerManager::playSound(int power_index, StatBlock *src_stats) {
	bool play_base_sound = false;

	if (powers[power_index].allow_power_mod) {
		if (powers[power_index].base_damage == BASE_DAMAGE_MELEE && src_stats->melee_weapon_power != 0
				&& powers[src_stats->melee_weapon_power].sfx_index != -1) {
			snd->play(sfx[powers[src_stats->melee_weapon_power].sfx_index]);
		}
		else if (powers[power_index].base_damage == BASE_DAMAGE_MENT && src_stats->mental_weapon_power != 0
				 && powers[src_stats->mental_weapon_power].sfx_index != -1) {
			snd->play(sfx[powers[src_stats->mental_weapon_power].sfx_index]);
		}
		else if (powers[power_index].base_damage == BASE_DAMAGE_RANGED && src_stats->ranged_weapon_power != 0
				 && powers[src_stats->ranged_weapon_power].sfx_index != -1) {
			snd->play(sfx[powers[src_stats->ranged_weapon_power].sfx_index]);
		}
		else play_base_sound = true;
	}
	else play_base_sound = true;

	if (play_base_sound && powers[power_index].sfx_index != -1)
		snd->play(sfx[powers[power_index].sfx_index]);
}

bool PowerManager::effect(StatBlock *src_stats, StatBlock *caster_stats, int power_index, int source_type) {
	for (unsigned i=0; i<powers[power_index].post_effects.size(); i++) {

		int effect_index = powers[power_index].post_effects[i].id;
		int magnitude = powers[power_index].post_effects[i].magnitude;
		int duration = powers[power_index].post_effects[i].duration;

		if (effect_index > 0) {
			if (powers[effect_index].effect_type == "shield") {
				// charge shield to max ment weapon damage * damage multiplier
				if(powers[power_index].mod_damage_mode == STAT_MODIFIER_MODE_MULTIPLY)
					magnitude = caster_stats->get(STAT_DMG_MENT_MAX) * powers[power_index].mod_damage_value_min / 100;
				else if(powers[power_index].mod_damage_mode == STAT_MODIFIER_MODE_ADD)
					magnitude = caster_stats->get(STAT_DMG_MENT_MAX) + powers[power_index].mod_damage_value_min;
				else if(powers[power_index].mod_damage_mode == STAT_MODIFIER_MODE_ABSOLUTE)
					magnitude = randBetween(powers[power_index].mod_damage_value_min, powers[power_index].mod_damage_value_max);

				comb->addMessage(msg->get("+%d Shield",magnitude), src_stats->pos, COMBAT_MESSAGE_BUFF);
			}
			else if (powers[effect_index].effect_type == "heal") {
				// heal for ment weapon damage * damage multiplier
				magnitude = randBetween(caster_stats->get(STAT_DMG_MENT_MIN), caster_stats->get(STAT_DMG_MENT_MAX));

				if(powers[power_index].mod_damage_mode == STAT_MODIFIER_MODE_MULTIPLY)
					magnitude = magnitude * powers[power_index].mod_damage_value_min / 100;
				else if(powers[power_index].mod_damage_mode == STAT_MODIFIER_MODE_ADD)
					magnitude += powers[power_index].mod_damage_value_min;
				else if(powers[power_index].mod_damage_mode == STAT_MODIFIER_MODE_ABSOLUTE)
					magnitude = randBetween(powers[power_index].mod_damage_value_min, powers[power_index].mod_damage_value_max);

				comb->addMessage(msg->get("+%d HP",magnitude), src_stats->pos, COMBAT_MESSAGE_BUFF);
				src_stats->hp += magnitude;
				if (src_stats->hp > src_stats->get(STAT_HP_MAX)) src_stats->hp = src_stats->get(STAT_HP_MAX);
			}

			int passive_id = 0;
			if (powers[power_index].passive) passive_id = power_index;

			src_stats->effects.addEffect(effect_index, powers[effect_index].icon, duration, magnitude, powers[effect_index].effect_type, powers[effect_index].animation_name, powers[effect_index].effect_additive, false, powers[power_index].passive_trigger, powers[effect_index].effect_render_above, passive_id, source_type);
		}

		// If there's a sound effect, play it here
		playSound(power_index, src_stats);
	}

	return true;
}

/**
 * The activated power creates a static effect (not a moving hazard)
 *
 * @param power_index The activated power ID
 * @param src_stats The StatBlock of the power activator
 * @param target The mouse cursor position in map coordinates
 * return boolean true if successful
 */
bool PowerManager::fixed(int power_index, StatBlock *src_stats, Point target) {

	if (powers[power_index].use_hazard) {
		int delay_iterator = 0;
		for (int i=0; i < powers[power_index].count; i++) {
			Hazard *haz = new Hazard(collider);
			initHazard(power_index, src_stats, target, haz);

			// add optional delay
			haz->delay_frames = delay_iterator;
			delay_iterator += powers[power_index].delay;

			// Hazard memory is now the responsibility of HazardManager
			hazards.push(haz);
		}
	}

	buff(power_index, src_stats, target);

	// If there's a sound effect, play it here
	playSound(power_index, src_stats);

	payPowerCost(power_index, src_stats);
	return true;
}

/**
 * The activated power creates a group of missile hazards (e.g. arrow, thrown knife, firebolt).
 * Each individual missile is a single animated hazard that travels from the caster position to the
 * mouse target position.
 *
 * @param power_index The activated power ID
 * @param src_stats The StatBlock of the power activator
 * @param target The mouse cursor position in map coordinates
 * return boolean true if successful
 */
bool PowerManager::missile(int power_index, StatBlock *src_stats, Point target) {
	float pi = 3.1415926535898f;

	Point src;
	if (powers[power_index].starting_pos == STARTING_POS_TARGET) {
		src.x = target.x;
		src.y = target.y;
	}
	else {
		src.x = src_stats->pos.x;
		src.y = src_stats->pos.y;
	}

	// calculate polar coordinates angle
	float theta = calcTheta(src.x, src.y, target.x, target.y);

	int delay_iterator = 0;

	//generate hazards
	for (int i=0; i < powers[power_index].count; i++) {
		Hazard *haz = new Hazard(collider);

		//calculate individual missile angle
		float offset_angle = ((1.0f - powers[power_index].count)/2 + i) * (powers[power_index].missile_angle * pi / 180.0f);
		float variance = 0;
		if (powers[power_index].angle_variance != 0)
			variance = pow(-1.0f, (rand() % 2) - 1) * (rand() % powers[power_index].angle_variance) * pi / 180.0f; //random between 0 and angle_variance away
		float alpha = theta + offset_angle + variance;
		while (alpha >= pi+pi) alpha -= pi+pi;
		while (alpha < 0.0) alpha += pi+pi;

		initHazard(power_index, src_stats, target, haz);

		//calculate the missile velocity
		int speed_var = 0;
		if (powers[power_index].speed_variance != 0)
			speed_var = (int)(pow(-1.0f, (rand() % 2) - 1) * (rand() % powers[power_index].speed_variance + 1) - 1);
		haz->speed.x = (haz->base_speed + speed_var) * cos(alpha);
		haz->speed.y = (haz->base_speed + speed_var) * sin(alpha);

		//calculate direction based on trajectory, not actual target (UNITS_PER_TILE reduces round off error)
		if (powers[power_index].directional)
			haz->animationKind = calcDirection(
									 src.x, src.y,
									 static_cast<int>(src.x + UNITS_PER_TILE * haz->speed.x),
									 static_cast<int>(src.y + UNITS_PER_TILE * haz->speed.y));

		// add optional delay
		haz->delay_frames = delay_iterator;
		delay_iterator += powers[power_index].delay;

		hazards.push(haz);
	}

	payPowerCost(power_index, src_stats);

	playSound(power_index, src_stats);
	return true;
}

/**
 * Repeaters are multiple hazards that spawn in a straight line
 */
bool PowerManager::repeater(int power_index, StatBlock *src_stats, Point target) {

	payPowerCost(power_index, src_stats);

	//initialize variables
	FPoint location_iterator;
	FPoint speed;
	int delay_iterator = 0;
	int map_speed = 64;

	// calculate polar coordinates angle
	float theta = calcTheta(src_stats->pos.x, src_stats->pos.y, target.x, target.y);

	speed.x = (float)map_speed * cos(theta);
	speed.y = (float)map_speed * sin(theta);

	location_iterator.x = (float)src_stats->pos.x;
	location_iterator.y = (float)src_stats->pos.y;

	playSound(power_index, src_stats);

	for (int i=0; i<powers[power_index].count; i++) {

		location_iterator.x += speed.x;
		location_iterator.y += speed.y;

		// only travels until it hits a wall
		if (collider->is_wall((int)location_iterator.x, (int)location_iterator.y)) {
			break; // no more hazards
		}

		Hazard *haz = new Hazard(collider);
		initHazard(power_index, src_stats, target, haz);

		haz->pos.x = location_iterator.x;
		haz->pos.y = location_iterator.y;
		haz->delay_frames = delay_iterator;
		delay_iterator += powers[power_index].delay;

		hazards.push(haz);
	}

	return true;

}


/**
 * Spawn a creature. Does not create a hazard
 */
bool PowerManager::spawn(int power_index, StatBlock *src_stats, Point target) {

	// apply any buffs
	buff(power_index, src_stats, target);

	// If there's a sound effect, play it here
	playSound(power_index, src_stats);

	Map_Enemy espawn;
	espawn.type = powers[power_index].spawn_type;
	espawn.summoner = src_stats;

	// enemy spawning position
	if (powers[power_index].starting_pos == STARTING_POS_SOURCE) {
		espawn.pos.x = src_stats->pos.x;
		espawn.pos.y = src_stats->pos.y;
	}
	else if (powers[power_index].starting_pos == STARTING_POS_TARGET) {
		espawn.pos.x = target.x;
		espawn.pos.y = target.y;
	}
	else if (powers[power_index].starting_pos == STARTING_POS_MELEE) {
		FPoint fpos = calcVector(src_stats->pos, src_stats->direction, src_stats->melee_range);
		espawn.pos.x = static_cast<int>(fpos.x);
		espawn.pos.y = static_cast<int>(fpos.y);
	}
	if (powers[power_index].target_neighbor > 0) {
		espawn.pos = targetNeighbor(src_stats->pos,powers[power_index].target_neighbor);
	}

	espawn.direction = calcDirection(src_stats->pos.x, src_stats->pos.y, target.x, target.y);
	espawn.summon_power_index = power_index;
	espawn.hero_ally = src_stats->hero || src_stats->hero_ally;

	for (int i=0; i < powers[power_index].count; i++) {
		enemies.push(espawn);
	}
	payPowerCost(power_index, src_stats);

	return true;
}

/**
 * A simpler spawn routine for map events
 */
bool PowerManager::spawn(const std::string& enemy_type, Point target) {

	Map_Enemy espawn;

	espawn.type = enemy_type;
	espawn.pos = target;

	// quick spawns start facing a random direction
	espawn.direction = rand() % 8;

	enemies.push(espawn);
	return true;
}

/**
 * Transform into a creature. Fully replaces entity characteristics
 */
bool PowerManager::transform(int power_index, StatBlock *src_stats, Point target) {
	// locking the actionbar prevents power usage until after the hero is transformed
	inpt->lockActionBar();

	if (src_stats->transformed && powers[power_index].spawn_type != "untransform") {
		log_msg = msg->get("You are already transformed, untransform first.");
		return false;
	}

	// apply any buffs
	buff(power_index, src_stats, target);

	src_stats->manual_untransform = powers[power_index].manual_untransform;
	src_stats->transform_with_equipment = powers[power_index].keep_equipment;

	// If there's a sound effect, play it here
	playSound(power_index, src_stats);

	// execute untransform powers
	if (powers[power_index].spawn_type == "untransform" && src_stats->transformed) {
		src_stats->transform_duration = 0;
		src_stats->transform_type = "untransform"; // untransform() is called only if type !=""
	}
	else {
		if (powers[power_index].transform_duration == 0) {
			// permanent transformation
			src_stats->transform_duration = -1;
		}
		else if (powers[power_index].transform_duration > 0) {
			// timed transformation
			src_stats->transform_duration = powers[power_index].transform_duration;
		}

		src_stats->transform_type = powers[power_index].spawn_type;
	}

	payPowerCost(power_index, src_stats);

	return true;
}


/**
 * Activate is basically a switch/redirect to the appropriate function
 */
bool PowerManager::activate(int power_index, StatBlock *src_stats, Point target) {

	if (src_stats->hero) {
		if (powers[power_index].requires_mp > src_stats->mp)
			return false;
	}

	if (src_stats->hp > 0 && powers[power_index].sacrifice == false && powers[power_index].requires_hp >= src_stats->hp)
		return false;

	// logic for different types of powers are very different.  We allow these
	// separate functions to handle the details.
	// POWTYPE_EFFECT is never cast as itself, so it is ignored
	switch(powers[power_index].type) {
		case POWTYPE_FIXED:
			return fixed(power_index, src_stats, target);
		case POWTYPE_MISSILE:
			return missile(power_index, src_stats, target);
		case POWTYPE_REPEATER:
			return repeater(power_index, src_stats, target);
		case POWTYPE_SPAWN:
			return spawn(power_index, src_stats, target);
		case POWTYPE_TRANSFORM:
			return transform(power_index, src_stats, target);
	}

	return false;
}

/**
 * pay costs, i.e. remove mana or items.
 */
void PowerManager::payPowerCost(int power_index, StatBlock *src_stats) {
	if (src_stats) {
		if (src_stats->hero) {
			src_stats->mp -= powers[power_index].requires_mp;
			if (powers[power_index].requires_item != -1)
				used_items.push_back(powers[power_index].requires_item);
			// only allow one instance of duplicate items at a time in the used_equipped_items queue
			// this is useful for Ouroboros rings, where we have 2 equipped, but only want to remove one at a time
			if (powers[power_index].requires_equipped_item != -1 &&
					find(used_equipped_items.begin(), used_equipped_items.end(), powers[power_index].requires_equipped_item) == used_equipped_items.end())
				used_equipped_items.push_back(powers[power_index].requires_equipped_item);
		}
		src_stats->hp -= powers[power_index].requires_hp;
		src_stats->hp = (src_stats->hp < 0 ? 0 : src_stats->hp);
	}
}

/**
 * Activate an entity's passive powers
 */
void PowerManager::activatePassives(StatBlock *src_stats) {
	bool triggered_others = false;
	int trigger = -1;
	// unlocked powers
	for (unsigned i=0; i<src_stats->powers_passive.size(); i++) {
		if (powers[src_stats->powers_passive[i]].passive) {
			trigger = powers[src_stats->powers_passive[i]].passive_trigger;

			if (trigger == -1) {
				if (src_stats->effects.triggered_others) continue;
				else triggered_others = true;
			}
			else if (trigger == TRIGGER_BLOCK && !src_stats->effects.triggered_block) continue;
			else if (trigger == TRIGGER_HIT && !src_stats->effects.triggered_hit) continue;
			else if (trigger == TRIGGER_HALFDEATH && !src_stats->effects.triggered_halfdeath) {
				if (src_stats->hp > src_stats->get(STAT_HP_MAX)/2) continue;
				else src_stats->effects.triggered_halfdeath = true;
			}
			else if (trigger == TRIGGER_JOINCOMBAT && !src_stats->effects.triggered_joincombat) {
				if (!src_stats->in_combat) continue;
				else src_stats->effects.triggered_joincombat = true;
			}
			else if (trigger == TRIGGER_DEATH && !src_stats->effects.triggered_death) continue;

			activate(src_stats->powers_passive[i], src_stats, src_stats->pos);
			src_stats->refresh_stats = true;
		}
	}
	// item powers
	for (unsigned i=0; i<src_stats->powers_list_items.size(); i++) {
		if (powers[src_stats->powers_list_items[i]].passive) {
			trigger = powers[src_stats->powers_list_items[i]].passive_trigger;

			if (trigger == -1) {
				if (src_stats->effects.triggered_others) continue;
				else triggered_others = true;
			}
			else if (trigger == TRIGGER_BLOCK && !src_stats->effects.triggered_block) continue;
			else if (trigger == TRIGGER_HIT && !src_stats->effects.triggered_hit) continue;
			else if (trigger == TRIGGER_HALFDEATH && !src_stats->effects.triggered_halfdeath) {
				if (src_stats->hp > src_stats->get(STAT_HP_MAX)/2) continue;
				else src_stats->effects.triggered_halfdeath = true;
			}
			else if (trigger == TRIGGER_JOINCOMBAT && !src_stats->effects.triggered_joincombat) {
				if (!src_stats->in_combat) continue;
				else src_stats->effects.triggered_joincombat = true;
			}
			else if (trigger == TRIGGER_DEATH && !src_stats->effects.triggered_death) continue;

			activate(src_stats->powers_list_items[i], src_stats, src_stats->pos);
			src_stats->refresh_stats = true;
		}
	}
	// Only trigger normal passives once
	if (triggered_others) src_stats->effects.triggered_others = true;

	// the hit/death triggers can be triggered more than once, so reset them here
	// the block trigger is handled in the Avatar class
	src_stats->effects.triggered_hit = false;
	src_stats->effects.triggered_death = false;
}

/**
 * Activate a single passive
 * this is used when unlocking powers in MenuPowers
 */
void PowerManager::activateSinglePassive(StatBlock *src_stats, int id) {
	if (!powers[id].passive) return;

	if (powers[id].passive_trigger == -1) {
		activate(id, src_stats, src_stats->pos);
		src_stats->refresh_stats = true;
		src_stats->effects.triggered_others = true;
	}
}

/**
 * Find the first power id for a given tag
 * returns 0 if no tag is found
 */
int PowerManager::getIdFromTag(std::string tag) {
	if (tag == "") return 0;
	for (unsigned i=1; i<powers.size(); i++) {
		if (powers[i].tag == tag) return i;
	}
	return 0;
}

PowerManager::~PowerManager() {

	for (unsigned i=0; i<sfx.size(); i++) {
		snd->unload(sfx[i]);
	}
	sfx.clear();
}
<|MERGE_RESOLUTION|>--- conflicted
+++ resolved
@@ -103,15 +103,7 @@
 			// @ATTR icon|string|The icon to visually represent the power eg. in skill tree or action bar.
 			powers[input_id].icon = toInt(infile.val);
 		else if (infile.key == "new_state") {
-<<<<<<< HEAD
-			// @ATTR new_state|[swing:shoot:cast:block:instant]|When power is used, hero or enemy will change to this state.
-			if (infile.val == "swing") powers[input_id].new_state = POWSTATE_SWING;
-			else if (infile.val == "shoot") powers[input_id].new_state = POWSTATE_SHOOT;
-			else if (infile.val == "cast") powers[input_id].new_state = POWSTATE_CAST;
-			else if (infile.val == "block") powers[input_id].new_state = POWSTATE_BLOCK;
-=======
 			if (infile.val == "block") powers[input_id].new_state = POWSTATE_BLOCK;
->>>>>>> d7526db7
 			else if (infile.val == "instant") powers[input_id].new_state = POWSTATE_INSTANT;
 			else {
 				powers[input_id].new_state = POWSTATE_ATTACK;
@@ -147,17 +139,6 @@
 			else fprintf(stderr, "unknown passive trigger %s\n", infile.val.c_str());
 		}
 		// power requirements
-<<<<<<< HEAD
-		else if (infile.key == "requires_physical_weapon")
-			// @ATTR requires_physical_weapon|bool|Requires a physical weapon
-			powers[input_id].requires_physical_weapon = toBool(infile.val);
-		else if (infile.key == "requires_mental_weapon")
-			// @ATTR requires_mental_weapon|bool|Requires a mental weapon
-			powers[input_id].requires_mental_weapon = toBool(infile.val);
-		else if (infile.key == "requires_offense_weapon")
-			// @ATTR requires_offense_weapon|bool|Requires a offense weapon.
-			powers[input_id].requires_offense_weapon = toBool(infile.val);
-=======
 		else if (infile.key == "requires_flags") {
 			infile.val = infile.val + ',';
 			std::string flag = eatFirstString(infile.val,',');
@@ -167,7 +148,6 @@
 				flag = eatFirstString(infile.val,',');
 			}
 		}
->>>>>>> d7526db7
 		else if (infile.key == "requires_mp")
 			// @ATTR requires_mp|integer|Restrict power usage to a specified MP level.
 			powers[input_id].requires_mp = toInt(infile.val);
