--- conflicted
+++ resolved
@@ -1025,11 +1025,4 @@
 	}
 
 	SDL_FreeSurface(runes);	
-<<<<<<< HEAD
-	// These line of code was present, but freeze and sfx_freeze are never assigned to!
-	// SDL_FreeSurface(freeze);
-	// Mix_FreeChunk(sfx_freeze);
-	
-=======
->>>>>>> 857ee67b
-}
+}
