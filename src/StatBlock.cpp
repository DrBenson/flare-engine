/*
Copyright © 2011-2012 Clint Bellanger
Copyright © 2012 Igor Paliychuk
Copyright © 2012 Stefan Beller
Copyright © 2013 Henrik Andersson

This file is part of FLARE.

FLARE is free software: you can redistribute it and/or modify it under the terms
of the GNU General Public License as published by the Free Software Foundation,
either version 3 of the License, or (at your option) any later version.

FLARE is distributed in the hope that it will be useful, but WITHOUT ANY
WARRANTY; without even the implied warranty of MERCHANTABILITY or FITNESS FOR A
PARTICULAR PURPOSE.  See the GNU General Public License for more details.

You should have received a copy of the GNU General Public License along with
FLARE.  If not, see http://www.gnu.org/licenses/
*/

/**
 * class StatBlock
 *
 * Character stats and calculations
 */

#include "StatBlock.h"
#include "FileParser.h"
#include "SharedGameResources.h"
#include "SharedResources.h"
#include "Settings.h"
#include "UtilsParsing.h"
#include "MapCollision.h"
#include "MenuPowers.h"
#include "UtilsMath.h"
#include <limits>

using namespace std;

StatBlock::StatBlock()
	: statsLoaded(false)
	, alive(true)
	, corpse(false)
	, corpse_ticks(0)
	, hero(false)
	, hero_ally(false)
	, humanoid(false)
	, permadeath(false)
	, transformed(false)
	, refresh_stats(false)
	, converted(false)
	, summoned(false)
	, summoned_power_index(0)
	, movement_type(MOVEMENT_NORMAL)
	, flying(false)
	, intangible(false)
	, facing(true)
	, name("")
	, sfx_prefix("")
	, level(0)
	, level_max(32)
	, xp(0)
	, level_up(false)
	, check_title(false)
	, stat_points_per_level(1)
	, power_points_per_level(1)
	, offense_character(0)
	, defense_character(0)
	, physical_character(0)
	, mental_character(0)
	, starting()
	, base()
	, current()
	, per_level()
	, per_physical()
	, per_mental()
	, per_offense()
	, per_defense()
	, offense_additional(0)
	, defense_additional(0)
	, physical_additional(0)
	, mental_additional(0)
	, character_class("")
	, hp(0)
	, hp_ticker(0)
	, mp(0)
	, mp_ticker(0)
	, dmg_melee_min_default(1)
	, dmg_melee_max_default(4)
	, dmg_ment_min_default(1)
	, dmg_ment_max_default(4)
	, dmg_ranged_min_default(1)
	, dmg_ranged_max_default(4)
	, absorb_min_default(0)
	, absorb_max_default(0)
	, speed_default(0.2)
	, dmg_melee_min_add(0)
	, dmg_melee_max_add(0)
	, dmg_ment_min_add(0)
	, dmg_ment_max_add(0)
	, dmg_ranged_min_add(0)
	, dmg_ranged_max_add(0)
	, absorb_min_add(0)
	, absorb_max_add(0)
<<<<<<< HEAD
	, speed(0.2)
	, wielding_physical(false)
	, wielding_mental(false)
	, wielding_offense(false)
=======
	, speed(14)
	, dspeed(10)
>>>>>>> c7811c86
	, transform_duration(0)
	, transform_duration_total(0)
	, manual_untransform(false)
	, transform_with_equipment(false)
	, effects()
	, pos()
	, forced_speed()
	, direction(0)
	, hero_cooldown(POWER_COUNT, 0) // hero only
	, cooldown_hit(0)
	, cooldown_hit_ticks(0)
	, cur_state(0)
	, waypoints()		// enemy only
	, waypoint_pause(0)				// enemy only
	, waypoint_pause_ticks(0)		// enemy only
	, wander(false)					// enemy only
	, wander_area()		// enemy only
	, wander_ticks(0)				// enemy only
	, wander_pause_ticks(0)			// enemy only
	, chance_pursue(0)
	, chance_flee(0) // enemy only
	, powers_list()	// hero only
	, powers_list_items()	// hero only
	, powers_passive()
	, power_chance(POWERSLOT_COUNT, 0)		// enemy only
	, power_index(POWERSLOT_COUNT, 0)		// both
	, power_cooldown(POWERSLOT_COUNT, 0)	// enemy only
	, power_ticks(POWERSLOT_COUNT, 0)		// enemy only
	, melee_range(1.0) //both
	, threat_range(0)  // enemy
	, passive_attacker(false)//enemy
	, hero_stealth(0)
	, last_seen(-1, -1)  // no effects to gameplay?
	, turn_delay(0)
	, turn_ticks(0)
	, in_combat(false)  //enemy only
	, join_combat(false)
	, cooldown_ticks(0)
	, cooldown(0)
	, activated_powerslot(0)// enemy only
	, on_half_dead_casted(false) // enemy only
	, suppress_hp(false)
	, teleportation(false)
	, teleport_destination()
	, melee_weapon_power(0)
	, mental_weapon_power(0)
	, ranged_weapon_power(0)
	, currency(0)
	, death_penalty(false)
	, defeat_status("")			// enemy only
	, quest_loot_requires("")	// enemy only
	, quest_loot_not("")		// enemy only
	, quest_loot_id(0)			// enemy only
	, first_defeat_loot(0)		// enemy only
	, gfx_base("male")
	, gfx_head("head_short")
	, gfx_portrait("male01")
	, transform_type("")
	, animations("")
	, sfx_step("cloth")
	, prev_maxhp(0)
	, prev_maxmp(0)
	, pres_hp(0)
	, pres_mp(0)
    , summons()
	, summoner(NULL) {
	max_spendable_stat_points = 0;
	max_points_per_stat = 0;

	vulnerable = std::vector<int>(ELEMENTS.size(), 100);
	vulnerable_base = std::vector<int>(ELEMENTS.size(), 100);

	activated_powerslot = 0;
	on_half_dead_casted = false;
}

bool sortLoot(const EnemyLoot &a, const EnemyLoot &b) {
	return a.chance < b.chance;
}

bool StatBlock::loadCoreStat(FileParser *infile){

	int value = toInt(infile->val, 0);
	float fvalue = toFloat(infile->val, 0);

    if (infile->key == "speed") {
		speed = speed_default = fvalue / MAX_FRAMES_PER_SEC;
        return true;
    }
    else if (infile->key == "categories") {
        string cat;
        while ((cat = infile->nextValue()) != "") {
            categories.push_back(cat);
        }
        return true;
    }
    else {
        for (unsigned i=0; i<STAT_COUNT; i++) {
            if (infile->key == STAT_NAME[i]) {starting[i] = value;return true;}
            else if (infile->key == STAT_NAME[i] + "_per_level") {per_level[i] = value;return true;}
            else if (infile->key == STAT_NAME[i] + "_per_physical") {per_physical[i] = value;return true;}
            else if (infile->key == STAT_NAME[i] + "_per_mental") {per_mental[i] = value;return true;}
            else if (infile->key == STAT_NAME[i] + "_per_offense") {per_offense[i] = value;return true;}
            else if (infile->key == STAT_NAME[i] + "_per_defense") {per_defense[i] = value;return true;}
        }

        for (unsigned int i=0; i<ELEMENTS.size(); i++) {
			if (infile->key == "vulnerable_" + ELEMENTS[i].name) {
				vulnerable[i] = vulnerable_base[i] = value;
				return true;
			}
		}
    }

    return false;
}

/**
 * load a statblock, typically for an enemy definition
 */
void StatBlock::load(const string& filename) {
	FileParser infile;
	if (!infile.open(filename))
		return;

	string loot_token;

	while (infile.next()) {
<<<<<<< HEAD
		int num = toInt(infile.val);
		float fnum = toFloat(infile.val);
		bool valid = false;

		valid = loadCoreStat(&infile);
=======
		if (isInt(infile.val)) num = toInt(infile.val);
		bool valid = loadCoreStat(&infile);
>>>>>>> c7811c86

		if (infile.key == "name") name = msg->get(infile.val);
		else if (infile.key == "humanoid") humanoid = toBool(infile.val);
		else if (infile.key == "sfx_prefix") sfx_prefix = infile.val;

		else if (infile.key == "level") level = num;

		// enemy death rewards and events
		else if (infile.key == "xp") xp = num;
		else if (infile.key == "loot") {

			// loot entries format:
			// loot=[id],[percent_chance]
			// optionally allow range:
			// loot=[id],[percent_chance],[count_min],[count_max]

			EnemyLoot el;
			std::string loot_id = infile.nextValue();

			// id 0 means currency. The keyword "currency" can also be used.
			if (loot_id == "currency")
				el.id = 0;
			else
				el.id = toInt(loot_id);
			el.chance = toInt(infile.nextValue());

			// check for optional range.
			loot_token = infile.nextValue();
			if (loot_token != "") {
				el.count_min = toInt(loot_token);
				el.count_max = el.count_min;
			}
			loot_token = infile.nextValue();
			if (loot_token != "") {
				el.count_max = toInt(loot_token);
			}

			loot.push_back(el);
		}
		else if (infile.key == "defeat_status") defeat_status = infile.val;
		else if (infile.key == "first_defeat_loot") first_defeat_loot = num;
		else if (infile.key == "quest_loot") {
			quest_loot_requires = infile.nextValue();
			quest_loot_not = infile.nextValue();
			quest_loot_id = toInt(infile.nextValue());
		}
		// combat stats
		else if (infile.key == "cooldown") cooldown = parse_duration(infile.val);

		// behavior stats
		else if (infile.key == "flying") flying = toBool(infile.val);
		else if (infile.key == "intangible") intangible = toBool(infile.val);
		else if (infile.key == "facing") facing = toBool(infile.val);

		else if (infile.key == "waypoint_pause") waypoint_pause = num;

		else if (infile.key == "turn_delay") turn_delay = num;
		else if (infile.key == "chance_pursue") chance_pursue = num;
		else if (infile.key == "chance_flee") chance_flee = num;

		else if (infile.key == "chance_melee_phys") power_chance[MELEE_PHYS] = num;
		else if (infile.key == "chance_melee_ment") power_chance[MELEE_MENT] = num;
		else if (infile.key == "chance_ranged_phys") power_chance[RANGED_PHYS] = num;
		else if (infile.key == "chance_ranged_ment") power_chance[RANGED_MENT] = num;
		else if (infile.key == "power_melee_phys") power_index[MELEE_PHYS] = num;
		else if (infile.key == "power_melee_ment") power_index[MELEE_MENT] = num;
		else if (infile.key == "power_ranged_phys") power_index[RANGED_PHYS] = num;
		else if (infile.key == "power_ranged_ment") power_index[RANGED_MENT] = num;
		else if (infile.key == "power_beacon") power_index[BEACON] = num;
		else if (infile.key == "cooldown_melee_phys") power_cooldown[MELEE_PHYS] = parse_duration(infile.val);
		else if (infile.key == "cooldown_melee_ment") power_cooldown[MELEE_MENT] = parse_duration(infile.val);
		else if (infile.key == "cooldown_ranged_phys") power_cooldown[RANGED_PHYS] = parse_duration(infile.val);
		else if (infile.key == "cooldown_ranged_ment") power_cooldown[RANGED_MENT] = parse_duration(infile.val);
		else if (infile.key == "power_on_hit") power_index[ON_HIT] = num;
		else if (infile.key == "power_on_death") power_index[ON_DEATH] = num;
		else if (infile.key == "power_on_half_dead") power_index[ON_HALF_DEAD] = num;
		else if (infile.key == "power_on_debuff") power_index[ON_DEBUFF] = num;
		else if (infile.key == "power_on_join_combat") power_index[ON_JOIN_COMBAT] = num;
		else if (infile.key == "chance_on_hit") power_chance[ON_HIT] = num;
		else if (infile.key == "chance_on_death") power_chance[ON_DEATH] = num;
		else if (infile.key == "chance_on_half_dead") power_chance[ON_HALF_DEAD] = num;
		else if (infile.key == "chance_on_debuff") power_chance[ON_DEBUFF] = num;
		else if (infile.key == "chance_on_join_combat") power_chance[ON_JOIN_COMBAT] = num;
		else if (infile.key == "cooldown_hit") cooldown_hit = num;

		else if (infile.key == "passive_powers") {
			std::string p = infile.nextValue();
			while (p != "") {
				powers_passive.push_back(toInt(p));
				p = infile.nextValue();
			}
		}

		else if (infile.key == "melee_range") melee_range = fnum;
		else if (infile.key == "threat_range") threat_range = fnum;
		else if (infile.key == "passive_attacker") passive_attacker = toBool(infile.val);

		// animation stats
		else if (infile.key == "melee_weapon_power") melee_weapon_power = num;
		else if (infile.key == "mental_weapon_power") mental_weapon_power = num;
		else if (infile.key == "ranged_weapon_power") ranged_weapon_power = num;

		else if (infile.key == "animations") animations = infile.val;

		// hide enemy HP bar
		else if (infile.key == "suppress_hp") suppress_hp = toBool(infile.val);
		// this is only used for EnemyGroupManager
		// we check for them here so that we don't get an error saying they are invalid
		else if (infile.key == "rarity") ; // but do nothing
		else if (!valid) {
			fprintf(stderr, "%s=%s not a valid StatBlock parameter\n", infile.key.c_str(), infile.val.c_str());
		}
	}
	infile.close();

	hp = starting[STAT_HP_MAX];
	mp = starting[STAT_MP_MAX];

	// sort loot table
	std::sort(loot.begin(), loot.end(), sortLoot);

	applyEffects();
}

/**
 * Reduce temphp first, then hp
 */
void StatBlock::takeDamage(int dmg) {
	hp -= effects.damageShields(dmg);
	if (hp <= 0) {
		hp = 0;
	}
}

/**
 * Recalc level and stats
 * Refill HP/MP
 * Creatures might skip these formulas.
 */
void StatBlock::recalc() {

	if (!statsLoaded) loadHeroStats();

	refresh_stats = true;

	level = 0;
	for (unsigned i=0; i<xp_table.size(); i++) {
		if (xp >= xp_table[i]) {
			level=i+1;
			check_title = true;
		}
	}

	applyEffects();

	hp = get(STAT_HP_MAX);
	mp = get(STAT_MP_MAX);
}

/**
 * Base damage and absorb is 0
 * Plus an optional bonus_per_[base stat]
 */
void StatBlock::calcBase() {
	// bonuses are skipped for the default level 1 of a stat
	int lev0 = level -1;
	int phys0 = get_physical() -1;
	int ment0 = get_mental() -1;
	int off0 = get_offense() -1;
	int def0 = get_defense() -1;

	clampFloor(lev0,0);
	clampFloor(phys0,0);
	clampFloor(ment0,0);
	clampFloor(off0,0);
	clampFloor(def0,0);

	for (int i=0; i<STAT_COUNT; i++) {
		base[i] = starting[i];
		base[i] += lev0 * per_level[i];
		base[i] += phys0 * per_physical[i];
		base[i] += ment0 * per_mental[i];
		base[i] += off0 * per_offense[i];
		base[i] += def0 * per_defense[i];
	}

	// add damage/absorb from equipment
	base[STAT_DMG_MELEE_MIN] += dmg_melee_min_add;
	base[STAT_DMG_MELEE_MAX] += dmg_melee_max_add;
	base[STAT_DMG_MENT_MIN] += dmg_ment_min_add;
	base[STAT_DMG_MENT_MAX] += dmg_ment_max_add;
	base[STAT_DMG_RANGED_MIN] += dmg_ranged_min_add;
	base[STAT_DMG_RANGED_MAX] += dmg_ranged_max_add;
	base[STAT_ABS_MIN] += absorb_min_add;
	base[STAT_ABS_MAX] += absorb_max_add;

	// increase damage and absorb to minimum amounts
    clampFloor(base[STAT_DMG_MELEE_MIN], dmg_melee_min_default);
    clampFloor(base[STAT_DMG_MELEE_MAX], dmg_melee_max_default);
    clampFloor(base[STAT_DMG_RANGED_MIN], dmg_ranged_min_default);
    clampFloor(base[STAT_DMG_RANGED_MAX], dmg_ranged_max_default);
    clampFloor(base[STAT_DMG_MENT_MIN], dmg_ment_min_default);
    clampFloor(base[STAT_DMG_MENT_MAX], dmg_ment_max_default);
    clampFloor(base[STAT_ABS_MIN], absorb_min_default);
    clampFloor(base[STAT_ABS_MAX], absorb_max_default);
}

/**
 * Recalc derived stats from base stats + effect bonuses
 */
void StatBlock::applyEffects() {

	// preserve hp/mp states
	prev_maxhp = get(STAT_HP_MAX);
	prev_maxmp = get(STAT_MP_MAX);
	pres_hp = hp;
	pres_mp = mp;

    // calculate primary stats
    // refresh the character menu if there has been a change
    if (get_physical() != physical_character + effects.bonus_physical ||
            get_mental() != mental_character + effects.bonus_mental ||
            get_offense() != offense_character + effects.bonus_offense ||
            get_defense() != defense_character + effects.bonus_defense) refresh_stats = true;

    offense_additional = effects.bonus_offense;
    defense_additional = effects.bonus_defense;
    physical_additional = effects.bonus_physical;
    mental_additional = effects.bonus_mental;

	calcBase();

	for (int i=0; i<STAT_COUNT; i++) {
		current[i] = base[i] + effects.bonus[i];
	}

	for (unsigned i=0; i<effects.bonus_resist.size(); i++) {
		vulnerable[i] = vulnerable_base[i] - effects.bonus_resist[i];
	}

	current[STAT_HP_MAX] += (current[STAT_HP_MAX] * current[STAT_HP_PERCENT]) / 100;
	current[STAT_MP_MAX] += (current[STAT_MP_MAX] * current[STAT_MP_PERCENT]) / 100;

	if (hp > get(STAT_HP_MAX)) hp = get(STAT_HP_MAX);
	if (mp > get(STAT_MP_MAX)) mp = get(STAT_MP_MAX);

	speed = speed_default;
}

/**
 * Process per-frame actions
 */
void StatBlock::logic() {
	if (hp <= 0 && !effects.triggered_death && !effects.revive) alive = false;
	else alive = true;

	// handle effect timers
	effects.logic();

	// apply bonuses from items/effects to base stats
	applyEffects();

	// preserve ratio on maxmp and maxhp changes
	float ratio;
	if (prev_maxhp != get(STAT_HP_MAX)) {
		ratio = (float)pres_hp / (float)prev_maxhp;
		hp = (int)(ratio * get(STAT_HP_MAX));
	}
	if (prev_maxmp != get(STAT_MP_MAX)) {
		ratio = (float)pres_mp / (float)prev_maxmp;
		mp = (int)(ratio * get(STAT_MP_MAX));
	}

	// handle cooldowns
	if (cooldown_ticks > 0) cooldown_ticks--; // global cooldown

	for (int i=0; i<POWERSLOT_COUNT; i++) { // NPC/enemy powerslot cooldown
		if (power_ticks[i] > 0) power_ticks[i]--;
	}

	// HP regen
	if (get(STAT_HP_REGEN) > 0 && hp < get(STAT_HP_MAX) && hp > 0) {
		hp_ticker++;
		if (hp_ticker >= (60 * MAX_FRAMES_PER_SEC)/get(STAT_HP_REGEN)) {
			hp++;
			hp_ticker = 0;
		}
	}

	// MP regen
	if (get(STAT_MP_REGEN) > 0 && mp < get(STAT_MP_MAX) && hp > 0) {
		mp_ticker++;
		if (mp_ticker >= (60 * MAX_FRAMES_PER_SEC)/get(STAT_MP_REGEN)) {
			mp++;
			mp_ticker = 0;
		}
	}

	// handle buff/debuff durations
	if (transform_duration > 0)
		transform_duration--;

	// apply bleed
	if (effects.damage > 0) {
		takeDamage(effects.damage);
	}

	if(effects.death_sentence)
		hp = 0;

	if(cooldown_hit_ticks > 0)
		cooldown_hit_ticks--;

	// apply healing over time
	if (effects.hpot > 0) {
		comb->addMessage(msg->get("+%d HP",effects.hpot), pos, COMBAT_MESSAGE_BUFF);
		hp += effects.hpot;
		if (hp > get(STAT_HP_MAX)) hp = get(STAT_HP_MAX);
	}
	if (effects.mpot > 0) {
		comb->addMessage(msg->get("+%d MP",effects.mpot), pos, COMBAT_MESSAGE_BUFF);
		mp += effects.mpot;
		if (mp > get(STAT_MP_MAX)) mp = get(STAT_MP_MAX);
	}

	// set movement type
	// some creatures may shift between movement types
	if (intangible) movement_type = MOVEMENT_INTANGIBLE;
	else if (flying) movement_type = MOVEMENT_FLYING;
	else movement_type = MOVEMENT_NORMAL;
}

StatBlock::~StatBlock() {
    removeFromSummons();
}

bool StatBlock::canUsePower(const Power &power, unsigned powerid) const {

	// needed to unlock shapeshifter powers
	if (transformed) return mp >= power.requires_mp;

	//don't use untransform power if hero is not transformed
	else if (power.spawn_type == "untransform" && !transformed) return false;
	else {
		return std::includes(equip_flags.begin(), equip_flags.end(), power.requires_flags.begin(), power.requires_flags.end())
			   && mp >= power.requires_mp
			   && (!power.sacrifice == false || hp > power.requires_hp)
			   && menu_powers->meetsUsageStats(powerid)
			   && !power.passive
			   && (power.type == POWTYPE_SPAWN ? !summonLimitReached(powerid) : true);
	}

}

void StatBlock::loadHeroStats() {
	// Redefine numbers from config file if present
	FileParser infile;
	if (!infile.open("engine/stats.txt"))
		return;

	while (infile.next()) {
		int value = toInt(infile.val);

		loadCoreStat(&infile);

		if (infile.key == "max_points_per_stat") {
			max_points_per_stat = value;
		}
		else if (infile.key == "sfx_step") {
			sfx_step = infile.val;
		}
		else if (infile.key == "stat_points_per_level") {
			stat_points_per_level = value;
		}
		else if (infile.key == "power_points_per_level") {
			power_points_per_level = value;
		}
		else if (infile.key == "cooldown_hit") {
			cooldown_hit = value;
		}
		else if (infile.key == "max_level") {
			level_max = value;
		}
	}
	infile.close();
	if (max_points_per_stat == 0) max_points_per_stat = max_spendable_stat_points / 4 + 1;
	statsLoaded = true;

	// Load the XP table as well
	xp_table.resize(level_max, std::numeric_limits<int>::max());
	if (!infile.open("engine/xp_table.txt"))
		return;

	while(infile.next()) {
		unsigned key = toInt(infile.key);
		if (key > 0 && key <= xp_table.size())
			xp_table[key - 1] = toInt(infile.val);
	}
	max_spendable_stat_points = toInt(infile.key) * stat_points_per_level;
	infile.close();
}

void StatBlock::removeFromSummons() {

    if(summoner != NULL){
        vector<StatBlock*>::iterator parent_ref = find(summoner->summons.begin(), summoner->summons.end(), this);

        if(parent_ref != summoner->summons.end())
            summoner->summons.erase(parent_ref);

        summoner = NULL;
    }

    for (vector<StatBlock*>::iterator it=summons.begin(); it != summons.end(); ++it)
        (*it)->summoner = NULL;

    summons.clear();
}

bool StatBlock::summonLimitReached(int power_id) const{

    //find the limit
    Power *spawn_power = &powers->powers[power_id];

    int max_summons = 0;

    if(spawn_power->spawn_limit_mode == SPAWN_LIMIT_MODE_FIXED)
        max_summons = spawn_power->spawn_limit_qty;
    else if(spawn_power->spawn_limit_mode == SPAWN_LIMIT_MODE_STAT) {
        int stat_val = 1;
        switch(spawn_power->spawn_limit_stat) {
            case SPAWN_LIMIT_STAT_PHYSICAL:
                stat_val = get_physical();
                break;
            case SPAWN_LIMIT_STAT_MENTAL:
                stat_val = get_mental();
                break;
            case SPAWN_LIMIT_STAT_OFFENSE:
                stat_val = get_offense();
                break;
            case SPAWN_LIMIT_STAT_DEFENSE:
                stat_val = get_defense();
                break;
        }
        max_summons = (stat_val / (spawn_power->spawn_limit_every == 0 ? 1 : spawn_power->spawn_limit_every)) * spawn_power->spawn_limit_qty;
    }
    else
        return false;//unlimited or unknown mode

    //if the power is available, there should be at least 1 allowed summon
    if(max_summons < 1) max_summons = 1;


    //find out how many there are currently
    int qty_summons = 0;

    for (unsigned int i=0; i < summons.size(); i++) {
        if(!summons[i]->corpse && summons[i]->summoned_power_index == power_id
                && summons[i]->cur_state != ENEMY_SPAWN
                && summons[i]->cur_state != ENEMY_DEAD
                && summons[i]->cur_state != ENEMY_CRITDEAD) {
            qty_summons++;
        }
    }

    return qty_summons >= max_summons;
}<|MERGE_RESOLUTION|>--- conflicted
+++ resolved
@@ -102,15 +102,7 @@
 	, dmg_ranged_max_add(0)
 	, absorb_min_add(0)
 	, absorb_max_add(0)
-<<<<<<< HEAD
 	, speed(0.2)
-	, wielding_physical(false)
-	, wielding_mental(false)
-	, wielding_offense(false)
-=======
-	, speed(14)
-	, dspeed(10)
->>>>>>> c7811c86
 	, transform_duration(0)
 	, transform_duration_total(0)
 	, manual_untransform(false)
@@ -239,16 +231,9 @@
 	string loot_token;
 
 	while (infile.next()) {
-<<<<<<< HEAD
 		int num = toInt(infile.val);
 		float fnum = toFloat(infile.val);
-		bool valid = false;
-
-		valid = loadCoreStat(&infile);
-=======
-		if (isInt(infile.val)) num = toInt(infile.val);
 		bool valid = loadCoreStat(&infile);
->>>>>>> c7811c86
 
 		if (infile.key == "name") name = msg->get(infile.val);
 		else if (infile.key == "humanoid") humanoid = toBool(infile.val);
