--- conflicted
+++ resolved
@@ -198,11 +198,7 @@
     if (isInt(infile->val)) value = toInt(infile->val);
 
     if (infile->key == "speed") {
-        speed = speed_default = value;
-        return true;
-    }
-    else if (infile->key == "dspeed") {
-        dspeed = dspeed_default = value;
+		speed = speed_default = toFloat(infile->val) / MAX_FRAMES_PER_SEC;
         return true;
     }
     else if (infile->key == "categories") {
@@ -305,10 +301,6 @@
 
 		else if (infile.key == "waypoint_pause") waypoint_pause = num;
 
-<<<<<<< HEAD
-		else if (infile.key == "speed") speed = speed_default = fnum / MAX_FRAMES_PER_SEC;
-=======
->>>>>>> 397bc00b
 		else if (infile.key == "turn_delay") turn_delay = num;
 		else if (infile.key == "chance_pursue") chance_pursue = num;
 		else if (infile.key == "chance_flee") chance_flee = num;
@@ -617,19 +609,12 @@
 
 	while (infile.next()) {
 		int value = toInt(infile.val);
-		float fvalue = toFloat(infile.val);
 
 		loadCoreStat(&infile);
 
 		if (infile.key == "max_points_per_stat") {
 			max_points_per_stat = value;
 		}
-<<<<<<< HEAD
-		else if (infile.key == "speed") {
-			speed = speed_default = fvalue / MAX_FRAMES_PER_SEC;
-		}
-=======
->>>>>>> 397bc00b
 		else if (infile.key == "sfx_step") {
 			sfx_step = infile.val;
 		}
