/*
Copyright © 2011-2012 Clint Bellanger
Copyright © 2012 Igor Paliychuk
Copyright © 2012 Stefan Beller

This file is part of FLARE.

FLARE is free software: you can redistribute it and/or modify it under the terms
of the GNU General Public License as published by the Free Software Foundation,
either version 3 of the License, or (at your option) any later version.

FLARE is distributed in the hope that it will be useful, but WITHOUT ANY
WARRANTY; without even the implied warranty of MERCHANTABILITY or FITNESS FOR A
PARTICULAR PURPOSE.  See the GNU General Public License for more details.

You should have received a copy of the GNU General Public License along with
FLARE.  If not, see http://www.gnu.org/licenses/
*/

/**
 * class StatBlock
 *
 * Character stats and calculations
 */

#include "StatBlock.h"
#include "FileParser.h"
#include "PowerManager.h"
#include "SharedResources.h"
#include "Settings.h"
#include "UtilsParsing.h"
#include "MapCollision.h"
#include "MenuPowers.h"
#include <limits>

using namespace std;


<<<<<<< HEAD
StatBlock::StatBlock()
	: statsLoaded(false)
	, alive(true)
	, corpse(false)
	, corpse_ticks(0)
	, hero(false)
	, humanoid(false)
	, permadeath(false)
	, transformed(false)
	, refresh_stats(false)
	, movement_type(MOVEMENT_NORMAL)
	, flying(false)
	, intangible(false)
	, facing(true)
	, name("")
	, sfx_prefix("")
	, level(0)
	, xp(0)
	//int xp_table[MAX_CHARACTER_LEVEL+1];
	, level_up(false)
	, check_title(false)
	, stat_points_per_level(1)
	, power_points_per_level(1)
	, offense_character(0)
	, defense_character(0)
	, physical_character(0)
	, mental_character(0)
	, offense_additional(0)
	, defense_additional(0)
	, physical_additional(0)
	, mental_additional(0)
	, bonus_per_physical(0)
	, bonus_per_mental(0)
	, bonus_per_offense(0)
	, bonus_per_defense(0)
	, physoff(0)
	, physdef(0)
	, mentoff(0)
	, mentdef(0)
	, physment(0)
	, offdef(0)
	, character_class("")
	, hp(0)
	, maxhp(0)
	, hp_per_minute(0)
	, hp_ticker(0)
	, mp(0)
	, maxmp(0)
	, mp_per_minute(0)
	, mp_ticker(0)
	, accuracy(75)
	, avoidance(0)
	, crit(0)
	, dmg_melee_min_default(1)
	, dmg_melee_max_default(4)
	, dmg_ment_min_default(1)
	, dmg_ment_max_default(4)
	, dmg_ranged_min_default(1)
	, dmg_ranged_max_default(4)
	, absorb_min_default(0)
	, absorb_max_default(0)
	, speed_default(14)
	, dspeed_default(10)
	, dmg_melee_min(1)
	, dmg_melee_max(4)
	, dmg_ment_min(1)
	, dmg_ment_max(4)
	, dmg_ranged_min(1)
	, dmg_ranged_max(4)
	, absorb_min(0)
	, absorb_max(0)
	, speed(14)
	, dspeed(10)
	, wielding_physical(false)
	, wielding_mental(false)
	, wielding_offense(false)
	, transform_duration(0)
	, transform_duration_total(0)
	, manual_untransform(false)
	, effects(EffectManager())
	, pos(Point())
	, forced_speed(Point())
	, direction(0)
	, hero_cooldown(vector<int>(POWER_COUNT, 0)) // hero only
	, cur_state(0)
	, waypoints(queue<Point>())		// enemy only
	, waypoint_pause(0)				// enemy only
	, waypoint_pause_ticks(0)		// enemy only
	, wander(false)					// enemy only
	, wander_area(SDL_Rect())		// enemy only
	, wander_ticks(0)				// enemy only
	, wander_pause_ticks(0)			// enemy only
	, chance_pursue(0)
	, chance_flee(0)				// read in, but unused in formulas.
	, powers_list(vector<int>(POWERSLOT_COUNT, 0))	// hero only
	, power_chance(vector<int>(POWERSLOT_COUNT, 0))		// enemy only
	, power_index(vector<int>(POWERSLOT_COUNT, 0))		// both
	, power_cooldown(vector<int>(POWERSLOT_COUNT, 0))	// enemy only
	, power_ticks(vector<int>(POWERSLOT_COUNT, 0))		// enemy only
	, melee_range(64) //both
	, threat_range(0)  // enemy
	, hero_pos(Point(-1, -1))
	, hero_alive(true)
	, last_seen(Point(-1, -1))  // no effects to gameplay?
	, turn_delay(0)
	, turn_ticks(0)
	, in_combat(false)  //enemy only
	, join_combat(false)
	, cooldown_ticks(0)
	, cooldown(0)
	, activated_powerslot(0)// enemy only
	, on_half_dead_casted(false) // enemy only
	, suppress_hp(false)
	, loot_chance(50)
	, item_classes(vector<string>())
	, item_class_prob(vector<int>())
	, item_class_prob_sum(0)
	, teleportation(false)
	, teleport_destination(Point())
	, melee_weapon_power(0)
	, mental_weapon_power(0)
	, ranged_weapon_power(0)
	, currency(0)
	, death_penalty(false)
	, defeat_status("")			// enemy only
	, quest_loot_requires("")	// enemy only
	, quest_loot_not("")		// enemy only
	, quest_loot_id(0)			// enemy only
	, first_defeat_loot(0)		// enemy only
	, base("male")
	, head("head_short")
	, portrait("male01")
	, transform_type("")
	, animations("")
	, sfx_step("cloth")
{
=======
StatBlock::StatBlock() {

	name = "";
	alive = true;
	corpse = false;
	corpse_ticks = 0;
	hero = false;
	humanoid = false;
	hero_pos.x = hero_pos.y = -1;
	hero_alive = true;
	hero_stealth = 0;
	permadeath = false;
	transform_type = "";
	transformed = false;
	refresh_stats = false;

	movement_type = MOVEMENT_NORMAL;
	flying = false;
	intangible = false;
	facing = true;
	suppress_hp = false;

	// core stats
	offense_character = defense_character = physical_character = mental_character = 0;
	offense_additional = defense_additional = physical_additional = mental_additional = 0;
	bonus_per_offense = bonus_per_defense = bonus_per_physical = bonus_per_mental = 0;
	physoff = physdef = mentoff = mentdef = 0;
	physment = offdef = 0;
	character_class="";
	level = 0;
	hp = maxhp = hp_per_minute = hp_ticker = 0;
	mp = maxmp = mp_per_minute = mp_ticker = 0;
	xp = 0;
	accuracy = 75;
	avoidance = 25;
	crit = 0;
	level_up = false;
	check_title = false;
	stat_points_per_level = 1;
	power_points_per_level = 1;


	// equipment stats
	dmg_melee_min = dmg_melee_min_default = 1;
	dmg_melee_max = dmg_melee_max_default = 4;
	dmg_ment_min = dmg_ment_min_default = 1;
	dmg_ment_max = dmg_ment_max_default = 4;
	dmg_ranged_min = dmg_ranged_min_default = 1;
	dmg_ranged_max = dmg_ranged_max_default = 4;
	absorb_min = absorb_min_default = 0;
	absorb_max = absorb_max_default = 0;
	speed = speed_default = 14;
	dspeed = dspeed_default = 10;
	wielding_physical = false;
	wielding_mental = false;
	wielding_offense = false;

	// buff and debuff stats
	transform_duration = 0;
	transform_duration_total = 0;
	manual_untransform = false;
	cooldown_ticks = 0;
	effects = EffectManager();

	// patrol waypoints
	waypoint_pause = 0;
	waypoint_pause_ticks = 0;

	// wandering
	wander= false;
	wander_ticks = 0;
	wander_pause_ticks = 0;

>>>>>>> 2e37095e
	max_spendable_stat_points = 0;
	max_points_per_stat = 0;

	// xp table
	// default to MAX_INT
	for (int i=0; i<MAX_CHARACTER_LEVEL; i++) {
		xp_table[i] = std::numeric_limits<int>::max();
	}

<<<<<<< HEAD
=======
	loot = vector<EnemyLoot>();
	teleportation = false;

	powers_list = vector<int>();
	for (int i=0; i<POWERSLOT_COUNT; i++) {
		power_chance[i] = 0;
		power_index[i] = 0;
		power_cooldown[i] = 0;
		power_ticks[i] = 0;
	}
	melee_range = 64;

	melee_weapon_power = 0;
	ranged_weapon_power = 0;
	mental_weapon_power = 0;

>>>>>>> 2e37095e
	vulnerable = std::vector<int>(ELEMENTS.size(), 100);

	// formula numbers. Used only for hero
	hp_base = 10;
	hp_per_level = 2;
	hp_per_physical = 8;
	hp_regen_base = 10;
	hp_regen_per_level = 1;
	hp_regen_per_physical = 4;
	mp_base = 10;
	mp_per_level = 2;
	mp_per_mental = 8;
	mp_regen_base = 10;
	mp_regen_per_level = 1;
	mp_regen_per_mental = 4;
	accuracy_base = 75;
	accuracy_per_level = 1;
	accuracy_per_offense = 5;
	avoidance_base = 25;
	avoidance_per_level = 1;
	avoidance_per_defense = 5;
	crit_base = 5;
	crit_per_level = 1;

	activated_powerslot = 0;
	on_half_dead_casted = false;
}

bool sortLoot(const EnemyLoot &a, const EnemyLoot &b) {
	return a.chance < b.chance;
}

/**
 * load a statblock, typically for an enemy definition
 */
void StatBlock::load(const string& filename) {
	FileParser infile;
	if (!infile.open(mods->locate(filename))) {
		fprintf(stderr, "Unable to open %s!\n", filename.c_str());
		return;
	}

	int num = 0;
	while (infile.next()) {
		if (isInt(infile.val)) num = toInt(infile.val);
		bool valid = false;

		for (unsigned int i=0; i<ELEMENTS.size(); i++) {
			if (infile.key == "vulnerable_" + ELEMENTS[i].name) {
				vulnerable[i] = num;
				valid = true;
			}
		}

		if (infile.key == "name") name = msg->get(infile.val);
		else if (infile.key == "humanoid") {
			if (infile.val == "true") humanoid = true;
		}
		else if (infile.key == "sfx_prefix") sfx_prefix = infile.val;

		else if (infile.key == "level") level = num;

		// enemy death rewards and events
		else if (infile.key == "xp") xp = num;
		else if (infile.key == "loot") {
			EnemyLoot el;
			el.id = toInt(infile.nextValue());
			el.chance = toInt(infile.nextValue());
			loot.push_back(el);
		}
		else if (infile.key == "defeat_status") defeat_status = infile.val;
		else if (infile.key == "first_defeat_loot") first_defeat_loot = num;
		else if (infile.key == "quest_loot") {
			quest_loot_requires = infile.nextValue();
			quest_loot_not = infile.nextValue();
			quest_loot_id = toInt(infile.nextValue());
		}
		// combat stats
		else if (infile.key == "hp") hp = hp_base = maxhp = num;
		else if (infile.key == "mp") mp = mp_base = maxmp = num;
		else if (infile.key == "cooldown") cooldown = num;
		else if (infile.key == "accuracy") accuracy = accuracy_base = num;
		else if (infile.key == "avoidance") avoidance = avoidance_base = num;
		else if (infile.key == "dmg_melee_min") dmg_melee_min = num;
		else if (infile.key == "dmg_melee_max") dmg_melee_max = num;
		else if (infile.key == "dmg_ment_min") dmg_ment_min = num;
		else if (infile.key == "dmg_ment_max") dmg_ment_max = num;
		else if (infile.key == "dmg_ranged_min") dmg_ranged_min = num;
		else if (infile.key == "dmg_ranged_max") dmg_ranged_max = num;
		else if (infile.key == "absorb_min") absorb_min = num;
		else if (infile.key == "absorb_max") absorb_max = num;

		// behavior stats
		else if (infile.key == "flying") {
			if (num == 1) flying = true;
		}
		else if (infile.key == "intangible") {
			if (num == 1) intangible = true;
		}
		else if (infile.key == "facing") {
			if (num == 0) facing = false;
		}

		else if (infile.key == "waypoint_pause") waypoint_pause = num;

		else if (infile.key == "speed") speed = speed_default = num;
		else if (infile.key == "dspeed") dspeed = dspeed_default = num;
		else if (infile.key == "turn_delay") turn_delay = num;
		else if (infile.key == "chance_pursue") chance_pursue = num;
		else if (infile.key == "chance_flee") chance_flee = num;

		else if (infile.key == "chance_melee_phys") power_chance[MELEE_PHYS] = num;
		else if (infile.key == "chance_melee_ment") power_chance[MELEE_MENT] = num;
		else if (infile.key == "chance_ranged_phys") power_chance[RANGED_PHYS] = num;
		else if (infile.key == "chance_ranged_ment") power_chance[RANGED_MENT] = num;
		else if (infile.key == "power_melee_phys") power_index[MELEE_PHYS] = num;
		else if (infile.key == "power_melee_ment") power_index[MELEE_MENT] = num;
		else if (infile.key == "power_ranged_phys") power_index[RANGED_PHYS] = num;
		else if (infile.key == "power_ranged_ment") power_index[RANGED_MENT] = num;
		else if (infile.key == "power_beacon") power_index[BEACON] = num;
		else if (infile.key == "cooldown_melee_phys") power_cooldown[MELEE_PHYS] = num;
		else if (infile.key == "cooldown_melee_ment") power_cooldown[MELEE_MENT] = num;
		else if (infile.key == "cooldown_ranged_phys") power_cooldown[RANGED_PHYS] = num;
		else if (infile.key == "cooldown_ranged_ment") power_cooldown[RANGED_MENT] = num;
		else if (infile.key == "power_on_hit") power_index[ON_HIT] = num;
		else if (infile.key == "power_on_death") power_index[ON_DEATH] = num;
		else if (infile.key == "power_on_half_dead") power_index[ON_HALF_DEAD] = num;
		else if (infile.key == "power_on_debuff") power_index[ON_DEBUFF] = num;
		else if (infile.key == "power_on_join_combat") power_index[ON_JOIN_COMBAT] = num;
		else if (infile.key == "chance_on_hit") power_chance[ON_HIT] = num;
		else if (infile.key == "chance_on_death") power_chance[ON_DEATH] = num;
		else if (infile.key == "chance_on_half_dead") power_chance[ON_HALF_DEAD] = num;
		else if (infile.key == "chance_on_debuff") power_chance[ON_DEBUFF] = num;
		else if (infile.key == "chance_on_join_combat") power_chance[ON_JOIN_COMBAT] = num;

		else if (infile.key == "passive_powers") {
			std::string p = infile.nextValue();
			while (p != "") {
				powers_list.push_back(toInt(p));
				p = infile.nextValue();
			}
		}

		else if (infile.key == "melee_range") melee_range = num;
		else if (infile.key == "threat_range") threat_range = num;

		// animation stats
		else if (infile.key == "melee_weapon_power") melee_weapon_power = num;
		else if (infile.key == "mental_weapon_power") mental_weapon_power = num;
		else if (infile.key == "ranged_weapon_power") ranged_weapon_power = num;

		else if (infile.key == "animations") animations = infile.val;

		// hide enemy HP bar
		else if (infile.key == "suppress_hp") {
			if (num == 1)
				suppress_hp = true;
			else
				suppress_hp = false;
		}

		// these are only used for EnemyGroupManager
		// we check for them here so that we don't get an error saying they are invalid
		else if (infile.key == "categories") valid = true;
		else if (infile.key == "rarity") valid = true;

		else if (!valid) {
			fprintf(stderr, "%s=%s not a valid StatBlock parameter\n", infile.key.c_str(), infile.val.c_str());
		}
	}
	infile.close();

	// sort loot table
	std::sort(loot.begin(), loot.end(), sortLoot);
}

/**
 * Reduce temphp first, then hp
 */
void StatBlock::takeDamage(int dmg) {
	hp -= effects.damageShields(dmg);
	if (hp <= 0) {
		hp = 0;
		alive = false;
	}
}

/**
 * Recalc level and stats
 * Refill HP/MP
 * Creatures might skip these formulas.
 */
void StatBlock::recalc() {

	if (!statsLoaded) loadHeroStats();

	refresh_stats = true;

	level = 0;
	for (int i=0; i<MAX_CHARACTER_LEVEL; i++) {
		if (xp >= xp_table[i])
			level=i+1;
			check_title = true;
	}

	recalc_alt();

	hp = maxhp;
	mp = maxmp;
}

/**
 * Recalc derived stats from base stats + effect bonuses
 */
void StatBlock::recalc_alt() {

	int lev0 = level -1;
	int phys0 = get_physical() -1;
	int ment0 = get_mental() -1;
	int off0 = get_offense() -1;
	int def0 = get_defense() -1;

	if (hero) {
		maxhp = hp_base + (hp_per_level * lev0) + (hp_per_physical * phys0) + effects.bonus_hp + (effects.bonus_hp_percent * (hp_base + (hp_per_level * lev0) + (hp_per_physical * phys0)) / 100);
		maxmp = mp_base + (mp_per_level * lev0) + (mp_per_mental * ment0) + effects.bonus_mp + (effects.bonus_mp_percent * (mp_base + (mp_per_level * lev0) + (mp_per_mental * phys0)) / 100);
		hp_per_minute = hp_regen_base + (hp_regen_per_level * lev0) + (hp_regen_per_physical * phys0) + effects.bonus_hp_regen;
		mp_per_minute = mp_regen_base + (mp_regen_per_level * lev0) + (mp_regen_per_mental * ment0) + effects.bonus_mp_regen;
		accuracy = accuracy_base + (accuracy_per_level * lev0) + (accuracy_per_offense * off0) + effects.bonus_accuracy;
		avoidance = avoidance_base + (avoidance_per_level * lev0) + (avoidance_per_defense * def0) + effects.bonus_avoidance;
		crit = crit_base + (crit_per_level * lev0) + effects.bonus_crit;
		offense_additional = effects.bonus_offense;
		defense_additional = effects.bonus_defense;
		physical_additional = effects.bonus_physical;
		mental_additional = effects.bonus_mental;
		physoff = get_physical() + get_offense();
		physdef = get_physical() + get_defense();
		mentoff = get_mental() + get_offense();
		mentdef = get_mental() + get_defense();
		physment = get_physical() + get_mental();
		offdef = get_offense() + get_defense();
	} else {
		maxhp = hp_base + effects.bonus_hp;
		maxmp = mp_base + effects.bonus_mp;
		accuracy = accuracy_base + effects.bonus_accuracy;
		avoidance = avoidance_base + effects.bonus_avoidance;
	}

	speed = speed_default;
	dspeed = dspeed_default;

	for (unsigned i=0; i<effects.bonus_resist.size(); i++) {
		vulnerable[i] = 100 - effects.bonus_resist[i];
	}

	if (hp > maxhp) hp = maxhp;
	if (mp > maxmp) mp = maxmp;
}

/**
 * Process per-frame actions
 */
void StatBlock::logic() {

	// handle effect timers
	effects.logic();

	// apply bonuses from items/effects to base stats
	recalc_alt();

	// handle cooldowns
	if (cooldown_ticks > 0) cooldown_ticks--; // global cooldown

	for (int i=0; i<POWERSLOT_COUNT; i++) { // NPC/enemy powerslot cooldown
		if (power_ticks[i] > 0) power_ticks[i]--;
	}

	// HP regen
	if (hp_per_minute > 0 && hp < maxhp && hp > 0) {
		hp_ticker++;
		if (hp_ticker >= (60 * MAX_FRAMES_PER_SEC)/hp_per_minute) {
			hp++;
			hp_ticker = 0;
		}
	}

	// MP regen
	if (mp_per_minute > 0 && mp < maxmp && hp > 0) {
		mp_ticker++;
		if (mp_ticker >= (60 * MAX_FRAMES_PER_SEC)/mp_per_minute) {
			mp++;
			mp_ticker = 0;
		}
	}

	// handle buff/debuff durations
	if (transform_duration > 0)
		transform_duration--;

	// apply bleed
	if (effects.damage > 0) {
		takeDamage(effects.damage);
	}

	// apply healing over time
	if (effects.hpot > 0) {
		comb->addMessage(msg->get("+%d HP",effects.hpot), pos, COMBAT_MESSAGE_BUFF, hero);
		hp += effects.hpot;
		if (hp > maxhp) hp = maxhp;
	}
	if (effects.mpot > 0) {
		comb->addMessage(msg->get("+%d MP",effects.mpot), pos, COMBAT_MESSAGE_BUFF, hero);
		mp += effects.mpot;
		if (mp > maxmp) mp = maxmp;
	}

	// set movement type
	// some creatures may shift between movement types
	if (intangible) movement_type = MOVEMENT_INTANGIBLE;
	else if (flying) movement_type = MOVEMENT_FLYING;
	else movement_type = MOVEMENT_NORMAL;

}

StatBlock::~StatBlock() {
}

bool StatBlock::canUsePower(const Power &power, unsigned powerid) const {
	MenuPowers *menu_powers = MenuPowers::getInstance();

	// needed to unlock shapeshifter powers
	if (transformed) return mp >= power.requires_mp;

	//don't use untransform power if hero is not transformed
	else if (power.spawn_type == "untransform" && !transformed) return false;
	else
	return (!power.requires_mental_weapon || wielding_mental)
		&& (!power.requires_offense_weapon || wielding_offense)
		&& (!power.requires_physical_weapon || wielding_physical)
		&& mp >= power.requires_mp
		&& (!power.sacrifice == false || hp > power.requires_hp)
		&& menu_powers->meetsUsageStats(powerid)
		&& !power.passive;

}

void StatBlock::loadHeroStats() {
	// Redefine numbers from config file if present
	FileParser infile;
	if (!infile.open(mods->locate("engine/stats.txt"))) {
		fprintf(stderr, "Unable to open engine/stats.txt!\n");
		return;
	}

	while (infile.next()) {
		int value = toInt(infile.val);

		if (infile.key == "max_points_per_stat") {
			max_points_per_stat = value;
		} else if (infile.key == "hp_base") {
			hp_base = value;
		} else if (infile.key == "hp_per_level") {
			hp_per_level = value;
		} else if (infile.key == "hp_per_physical") {
			hp_per_physical = value;
		} else if (infile.key == "hp_regen_base") {
			hp_regen_base = value;
		} else if (infile.key == "hp_regen_per_level") {
			hp_regen_per_level = value;
		} else if (infile.key == "hp_regen_per_physical") {
			hp_regen_per_physical = value;
		} else if (infile.key == "mp_base") {
			mp_base = value;
		} else if (infile.key == "mp_per_level") {
			mp_per_level = value;
		} else if (infile.key == "mp_per_mental") {
			mp_per_mental = value;
		} else if (infile.key == "mp_regen_base") {
			mp_regen_base = value;
		} else if (infile.key == "mp_regen_per_level") {
			mp_regen_per_level = value;
		} else if (infile.key == "mp_regen_per_mental") {
			mp_regen_per_mental = value;
		} else if (infile.key == "accuracy_base") {
			accuracy_base = value;
		} else if (infile.key == "accuracy_per_level") {
			accuracy_per_level = value;
		} else if (infile.key == "accuracy_per_offense") {
			accuracy_per_offense = value;
		} else if (infile.key == "avoidance_base") {
			avoidance_base = value;
		} else if (infile.key == "avoidance_per_level") {
			avoidance_per_level = value;
		} else if (infile.key == "avoidance_per_defense") {
			avoidance_per_defense = value;
		} else if (infile.key == "crit_base") {
			crit_base = value;
		} else if (infile.key == "crit_per_level") {
			crit_per_level = value;
		} else if (infile.key == "dmg_melee_min") {
			dmg_melee_min = dmg_melee_min_default = value;
		} else if (infile.key == "dmg_melee_max") {
			dmg_melee_max = dmg_melee_max_default = value;
		} else if (infile.key == "dmg_ranged_min") {
			dmg_ranged_min = dmg_ranged_min_default = value;
		} else if (infile.key == "dmg_ranged_max") {
			dmg_ranged_max = dmg_ranged_max_default = value;
		} else if (infile.key == "dmg_ment_min") {
			dmg_ment_min = dmg_ment_min_default = value;
		} else if (infile.key == "dmg_ment_max") {
			dmg_ment_max = dmg_ment_max_default = value;
		} else if (infile.key == "absorb_min") {
			absorb_min = absorb_min_default = value;
		} else if (infile.key == "absorb_max") {
			absorb_max = absorb_max_default = value;
		} else if (infile.key == "speed") {
			speed = speed_default = value;
		} else if (infile.key == "dspeed") {
			dspeed = dspeed_default = value;
		} else if (infile.key == "bonus_per_physical") {
			bonus_per_physical = value;
		} else if (infile.key == "bonus_per_mental") {
			bonus_per_mental = value;
		} else if (infile.key == "bonus_per_offense") {
			bonus_per_offense = value;
		} else if (infile.key == "bonus_per_defense") {
			bonus_per_defense = value;
		} else if (infile.key == "sfx_step") {
			sfx_step = infile.val;
		} else if (infile.key == "stat_points_per_level") {
			stat_points_per_level = value;
		} else if (infile.key == "power_points_per_level") {
			power_points_per_level = value;
		}
	}
	infile.close();
	if (max_points_per_stat == 0) max_points_per_stat = max_spendable_stat_points / 4 + 1;
	statsLoaded = true;

	// Load the XP table as well
	if (!infile.open(mods->locate("engine/xp_table.txt"))) {
		fprintf(stderr, "Unable to open engine/xp_table.txt!\n");
		return;
	}
	while(infile.next()) {
		xp_table[toInt(infile.key) - 1] = toInt(infile.val);
	}
	max_spendable_stat_points = toInt(infile.key) * stat_points_per_level;
	infile.close();
}
<|MERGE_RESOLUTION|>--- conflicted
+++ resolved
@@ -35,8 +35,6 @@
 
 using namespace std;
 
-
-<<<<<<< HEAD
 StatBlock::StatBlock()
 	: statsLoaded(false)
 	, alive(true)
@@ -140,6 +138,7 @@
 	, threat_range(0)  // enemy
 	, hero_pos(Point(-1, -1))
 	, hero_alive(true)
+	, hero_stealth(0)
 	, last_seen(Point(-1, -1))  // no effects to gameplay?
 	, turn_delay(0)
 	, turn_ticks(0)
@@ -150,10 +149,6 @@
 	, activated_powerslot(0)// enemy only
 	, on_half_dead_casted(false) // enemy only
 	, suppress_hp(false)
-	, loot_chance(50)
-	, item_classes(vector<string>())
-	, item_class_prob(vector<int>())
-	, item_class_prob_sum(0)
 	, teleportation(false)
 	, teleport_destination(Point())
 	, melee_weapon_power(0)
@@ -173,81 +168,6 @@
 	, animations("")
 	, sfx_step("cloth")
 {
-=======
-StatBlock::StatBlock() {
-
-	name = "";
-	alive = true;
-	corpse = false;
-	corpse_ticks = 0;
-	hero = false;
-	humanoid = false;
-	hero_pos.x = hero_pos.y = -1;
-	hero_alive = true;
-	hero_stealth = 0;
-	permadeath = false;
-	transform_type = "";
-	transformed = false;
-	refresh_stats = false;
-
-	movement_type = MOVEMENT_NORMAL;
-	flying = false;
-	intangible = false;
-	facing = true;
-	suppress_hp = false;
-
-	// core stats
-	offense_character = defense_character = physical_character = mental_character = 0;
-	offense_additional = defense_additional = physical_additional = mental_additional = 0;
-	bonus_per_offense = bonus_per_defense = bonus_per_physical = bonus_per_mental = 0;
-	physoff = physdef = mentoff = mentdef = 0;
-	physment = offdef = 0;
-	character_class="";
-	level = 0;
-	hp = maxhp = hp_per_minute = hp_ticker = 0;
-	mp = maxmp = mp_per_minute = mp_ticker = 0;
-	xp = 0;
-	accuracy = 75;
-	avoidance = 25;
-	crit = 0;
-	level_up = false;
-	check_title = false;
-	stat_points_per_level = 1;
-	power_points_per_level = 1;
-
-
-	// equipment stats
-	dmg_melee_min = dmg_melee_min_default = 1;
-	dmg_melee_max = dmg_melee_max_default = 4;
-	dmg_ment_min = dmg_ment_min_default = 1;
-	dmg_ment_max = dmg_ment_max_default = 4;
-	dmg_ranged_min = dmg_ranged_min_default = 1;
-	dmg_ranged_max = dmg_ranged_max_default = 4;
-	absorb_min = absorb_min_default = 0;
-	absorb_max = absorb_max_default = 0;
-	speed = speed_default = 14;
-	dspeed = dspeed_default = 10;
-	wielding_physical = false;
-	wielding_mental = false;
-	wielding_offense = false;
-
-	// buff and debuff stats
-	transform_duration = 0;
-	transform_duration_total = 0;
-	manual_untransform = false;
-	cooldown_ticks = 0;
-	effects = EffectManager();
-
-	// patrol waypoints
-	waypoint_pause = 0;
-	waypoint_pause_ticks = 0;
-
-	// wandering
-	wander= false;
-	wander_ticks = 0;
-	wander_pause_ticks = 0;
-
->>>>>>> 2e37095e
 	max_spendable_stat_points = 0;
 	max_points_per_stat = 0;
 
@@ -257,25 +177,6 @@
 		xp_table[i] = std::numeric_limits<int>::max();
 	}
 
-<<<<<<< HEAD
-=======
-	loot = vector<EnemyLoot>();
-	teleportation = false;
-
-	powers_list = vector<int>();
-	for (int i=0; i<POWERSLOT_COUNT; i++) {
-		power_chance[i] = 0;
-		power_index[i] = 0;
-		power_cooldown[i] = 0;
-		power_ticks[i] = 0;
-	}
-	melee_range = 64;
-
-	melee_weapon_power = 0;
-	ranged_weapon_power = 0;
-	mental_weapon_power = 0;
-
->>>>>>> 2e37095e
 	vulnerable = std::vector<int>(ELEMENTS.size(), 100);
 
 	// formula numbers. Used only for hero
