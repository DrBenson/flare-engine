/*
Copyright © 2011-2012 Clint Bellanger

This file is part of FLARE.

FLARE is free software: you can redistribute it and/or modify it under the terms
of the GNU General Public License as published by the Free Software Foundation,
either version 3 of the License, or (at your option) any later version.

FLARE is distributed in the hope that it will be useful, but WITHOUT ANY
WARRANTY; without even the implied warranty of MERCHANTABILITY or FITNESS FOR A
PARTICULAR PURPOSE.  See the GNU General Public License for more details.

You should have received a copy of the GNU General Public License along with
FLARE.  If not, see http://www.gnu.org/licenses/
*/

/**
 * GameStateLoad
 */

#include "SDL_gfxBlitFunc.h"
#include "FileParser.h"
#include "GameStateLoad.h"
#include "GameStateTitle.h"
#include "GameStatePlay.h"
#include "GameStateNew.h"
#include "ItemManager.h"
#include "MenuConfirm.h"
#include "SharedResources.h"
#include "Settings.h"
#include "UtilsFileSystem.h"
#include "UtilsParsing.h"
#include "WidgetLabel.h"

#include <algorithm>

using namespace std;


GameStateLoad::GameStateLoad() : GameState() {
	items = new ItemManager();
	portrait = NULL;
	loading_requested = false;
	loading = false;
	loaded = false;

	label_loading = new WidgetLabel();

	for (int i = 0; i < GAME_SLOT_MAX; i++) {
		label_name[i] = new WidgetLabel();
		label_level[i] = new WidgetLabel();
		label_map[i] = new WidgetLabel();
	}

	// Confirmation box to confirm deleting
	confirm = new MenuConfirm(msg->get("Delete Save"), msg->get("Delete this save?"));
	button_exit = new WidgetButton(mods->locate("images/menus/buttons/button_default.png"));
	button_exit->label = msg->get("Exit to Title");
	button_exit->pos.x = VIEW_W_HALF - button_exit->pos.w/2;
	button_exit->pos.y = VIEW_H - button_exit->pos.h;
	button_exit->refresh();

	button_action = new WidgetButton(mods->locate("images/menus/buttons/button_default.png"));
	button_action->label = msg->get("Choose a Slot");
	button_action->enabled = false;

	button_alternate = new WidgetButton(mods->locate("images/menus/buttons/button_default.png"));
	button_alternate->label = msg->get("Delete Save");
	button_alternate->enabled = false;

	// Read positions from config file
	FileParser infile;

	if (infile.open(mods->locate("menus/gameload.txt"))) {
	  while (infile.next()) {
		infile.val = infile.val + ',';

		if (infile.key == "action_button") {
			button_action->pos.x = eatFirstInt(infile.val, ',');
			button_action->pos.y = eatFirstInt(infile.val, ',');
		} else if (infile.key == "atlernate_button") {
			button_alternate->pos.x = eatFirstInt(infile.val, ',');
			button_alternate->pos.y = eatFirstInt(infile.val, ',');
		} else if (infile.key == "portrait") {
			portrait_pos.x = eatFirstInt(infile.val, ',');
			portrait_pos.y = eatFirstInt(infile.val, ',');
			portrait_pos.w = eatFirstInt(infile.val, ',');
			portrait_pos.h = eatFirstInt(infile.val, ',');
		} else if (infile.key == "gameslot") {
			gameslot_pos.x = eatFirstInt(infile.val, ',');
			gameslot_pos.y = eatFirstInt(infile.val, ',');
			gameslot_pos.w = eatFirstInt(infile.val, ',');
			gameslot_pos.h = eatFirstInt(infile.val, ',');
		} else if (infile.key == "preview") {
			preview_pos.x = eatFirstInt(infile.val, ',');
			preview_pos.y = eatFirstInt(infile.val, ',');
			preview_pos.w = eatFirstInt(infile.val, ',');
			preview_pos.h = eatFirstInt(infile.val, ',');
		// label positions within each slot
		} else if (infile.key == "name") {
			name_pos.x = eatFirstInt(infile.val, ',');
			name_pos.y = eatFirstInt(infile.val, ',');
		} else if (infile.key == "level") {
			level_pos.x = eatFirstInt(infile.val, ',');
			level_pos.y = eatFirstInt(infile.val, ',');
		} else if (infile.key == "map") {
			map_pos.x = eatFirstInt(infile.val, ',');
			map_pos.y = eatFirstInt(infile.val, ',');
		} else if (infile.key == "sprite") {
			sprites_pos.x = eatFirstInt(infile.val, ',');
			sprites_pos.y = eatFirstInt(infile.val, ',');
		} else if (infile.key == "loading_label") {
			loading_pos.x = eatFirstInt(infile.val, ',');
			loading_pos.y = eatFirstInt(infile.val, ',');
		}
	  }
	  infile.close();
	} else fprintf(stderr, "Unable to open menus/gameload.txt!\n");

	// Load the MenuConfirm positions and alignments from menus/menus.txt
	if (infile.open(mods->locate("menus/menus.txt"))) {
		while (infile.next()) {
			infile.val = infile.val + ',';

			if (infile.key == "confirm") {
				confirm->window_area.x = eatFirstInt(infile.val, ',');
				confirm->window_area.y = eatFirstInt(infile.val, ',');
				confirm->window_area.w = eatFirstInt(infile.val, ',');
				confirm->window_area.h = eatFirstInt(infile.val, ',');
				confirm->alignment = eatFirstString(infile.val, ',');
				confirm->align();
				confirm->update();
				break;
			}
		}
		infile.close();
	} else fprintf(stderr, "Unable to open menus/menus.txt!\n");

	// get displayable types list
	bool found_layer = false;
	if(infile.open(mods->locate("engine/hero_options.txt"))) {
		while(infile.next()) {
			if(infile.key == "layer") {
				infile.val = infile.val + ',';

				if(infile.key == "layer") {
					unsigned dir = eatFirstInt(infile.val,',');
					if (dir != 6) continue;
					else found_layer = true;

					string layer = eatFirstString(infile.val,',');
					while (layer != "") {
						preview_layer.push_back(layer);
						layer = eatFirstString(infile.val,',');
					}
				}
			}
		}
		infile.close();
	} else fprintf(stderr, "Unable to open engine/hero_options.txt!\n");
	if (!found_layer) fprintf(stderr, "Warning: Could not find layers for direction 6\n");

	button_action->pos.x += (VIEW_W - FRAME_W)/2;
	button_action->pos.y += (VIEW_H - FRAME_H)/2;
	button_action->refresh();

	button_alternate->pos.x += (VIEW_W - FRAME_W)/2;
	button_alternate->pos.y += (VIEW_H - FRAME_H)/2;
	button_alternate->refresh();

	load_game = false;

	for (int i=0; i<GAME_SLOT_MAX; i++) {
		sprites[i] = NULL;
		current_map[i] = "";
	}

	loadGraphics();
	readGameSlots();

	for (int i=0; i<GAME_SLOT_MAX; i++) {
		slot_pos[i].x = gameslot_pos.x + (VIEW_W - FRAME_W)/2;
		slot_pos[i].h = gameslot_pos.h;
		slot_pos[i].y = gameslot_pos.y + (VIEW_H - FRAME_H)/2 + (i * gameslot_pos.h);
		slot_pos[i].w = gameslot_pos.w;
	}

	selected_slot = -1;

	// temp
	current_frame = 0;
	frame_ticker = 0;

	color_normal = font->getColor("menu_normal");
}

void GameStateLoad::loadGraphics() {
	background = NULL;
	selection = NULL;
	portrait_border = NULL;

	background = IMG_Load(mods->locate("images/menus/game_slots.png").c_str());
	selection = IMG_Load(mods->locate("images/menus/game_slot_select.png").c_str());
	portrait_border = IMG_Load(mods->locate("images/menus/portrait_border.png").c_str());
	if(!background || !selection || !portrait_border) {
		fprintf(stderr, "Couldn't load image: %s\n", IMG_GetError());
		SDL_Quit();
		exit(1);
	}

	SDL_SetColorKey( selection, SDL_SRCCOLORKEY, SDL_MapRGB(selection->format, 255, 0, 255) );
	SDL_SetColorKey( portrait_border, SDL_SRCCOLORKEY, SDL_MapRGB(portrait_border->format, 255, 0, 255) );

	// optimize
	SDL_Surface *cleanup = background;
	background = SDL_DisplayFormatAlpha(background);
	SDL_FreeSurface(cleanup);

	cleanup = selection;
	selection = SDL_DisplayFormatAlpha(selection);
	SDL_FreeSurface(cleanup);

	cleanup = portrait_border;
	portrait_border = SDL_DisplayFormatAlpha(portrait_border);
	SDL_FreeSurface(cleanup);

}

void GameStateLoad::loadPortrait(int slot) {
	SDL_FreeSurface(portrait);
	portrait = NULL;

	if (slot < 0) return;

	if (stats[slot].name == "") return;

	portrait = IMG_Load(mods->locate("images/portraits/" + stats[slot].portrait + ".png").c_str());
	if (!portrait) return;

	// optimize
	SDL_Surface *cleanup = portrait;
	portrait = SDL_DisplayFormatAlpha(portrait);
	SDL_FreeSurface(cleanup);
}

void GameStateLoad::readGameSlots() {
	for (int i=0; i<GAME_SLOT_MAX; i++) {
		readGameSlot(i);
	}
}

string GameStateLoad::getMapName(const string& map_filename) {
	FileParser infile;
	if (!infile.open(mods->locate("maps/" + map_filename))) return "";
	string map_name = "";

	while (map_name == "" && infile.next()) {
		if (infile.key == "title")
			map_name = msg->get(infile.val);
	}

	infile.close();
	return map_name;
}

void GameStateLoad::readGameSlot(int slot) {

	stringstream filename;
	FileParser infile;

	// abort if not a valid slot number
	if (slot < 0 || slot >= GAME_SLOT_MAX) return;

	// save slots are named save#.txt
	filename << "save" << (slot+1) << ".txt";

	if (!infile.open(PATH_USER + filename.str())) return;

	while (infile.next()) {

		// load (key=value) pairs
		if (infile.key == "name")
			stats[slot].name = infile.val;
		else if (infile.key == "xp")
			stats[slot].xp = atoi(infile.val.c_str());
		else if (infile.key == "build") {
			stats[slot].physical_character = atoi(infile.nextValue().c_str());
			stats[slot].mental_character = atoi(infile.nextValue().c_str());
			stats[slot].offense_character = atoi(infile.nextValue().c_str());
			stats[slot].defense_character = atoi(infile.nextValue().c_str());
		}
		else if (infile.key == "equipped") {
			string repeat_val = infile.nextValue();
			while (repeat_val != "") {
				equipped[slot].push_back(toInt(repeat_val));
				repeat_val = infile.nextValue();
			}
		}
		else if (infile.key == "option") {
			stats[slot].base = infile.nextValue();
			stats[slot].head = infile.nextValue();
			stats[slot].portrait = infile.nextValue();
		}
		else if (infile.key == "spawn") {
			current_map[slot] = getMapName(infile.nextValue());
		}
	}
	infile.close();

	stats[slot].recalc();
	loadPreview(slot);

}

void GameStateLoad::loadPreview(int slot) {

	vector<string> img_gfx;
	vector<SDL_Surface*> gfx_surf;
	SDL_Rect dest;
	short body = -1;
	bool alpha_background = true;
	vector<bool> alpha;

	for (unsigned int i=0; i<equipped[slot].size(); i++) {
		if ((unsigned)equipped[slot][i] > items->items.size()-1){
			fprintf(stderr, "Item with id=%d out of bounds 1-%d. Your savegame is broken or you might use incompatible savegame/mod\nQuitting to avoid savegame rewriting\n", equipped[slot][i], (int)items->items.size()-1);
			SDL_Quit();
			exit(1);
		}
		if ((equipped[slot][i] != 0) && (items->items[equipped[slot][i]].type == "body")) {
			img_gfx.push_back(items->items[equipped[slot][i]].gfx);
			body = img_gfx.size()-1;
		}
		else if ((equipped[slot][i] != 0) &&
				find(preview_layer.begin(), preview_layer.end(), items->items[equipped[slot][i]].type) != preview_layer.end())
			img_gfx.push_back(items->items[equipped[slot][i]].gfx);
	}
	if (body == -1) {
		img_gfx.push_back("clothes");
		body = img_gfx.size()-1;
	}
	// load the body as the base image
	// we'll blit the other layers onto it
	if (TEXTURE_QUALITY == false)
		sprites[slot] = IMG_Load(mods->locate("images/avatar/" + stats[slot].base + "/preview/noalpha/" + img_gfx[body] + ".png").c_str());
	if (!sprites[slot]) {
		sprites[slot] = IMG_Load(mods->locate("images/avatar/" + stats[slot].base + "/preview/" + img_gfx[body] + ".png").c_str());
		if (!sprites[slot]) {
			fprintf(stderr, "Couldn't load image: %s\n", IMG_GetError());
			SDL_Quit();
			exit(1);
		}
<<<<<<< HEAD
=======
	} else {
		alpha_background = false;
>>>>>>> ac29c51a
	}

	// composite the hero graphic
	for (unsigned int i=0; i<img_gfx.size(); i++) {
		if (img_gfx[i] == "") continue;
		gfx_surf.push_back(NULL);
<<<<<<< HEAD
		if (TEXTURE_QUALITY == false)
			gfx_surf.back() = IMG_Load(mods->locate("images/avatar/" + stats[slot].base + "/preview/noalpha/" + img_gfx[i] + ".png").c_str());
=======
		alpha.push_back(true);
		if (TEXTURE_QUALITY == false) {
			gfx_surf.back() = IMG_Load(mods->locate("images/avatar/" + stats[slot].base + "/preview/noalpha/" + img_gfx[i] + ".png").c_str());
			alpha.back() = false;
		}
>>>>>>> ac29c51a
		if (!gfx_surf.back()) {
			gfx_surf.back() = IMG_Load(mods->locate("images/avatar/" + stats[slot].base + "/preview/" + img_gfx[i] + ".png").c_str());
			if (!gfx_surf.back()) {
				fprintf(stderr, "Couldn't load image: %s\n", IMG_GetError());
				SDL_Quit();
				exit(1);
			}
		}
	}
	gfx_surf.push_back(NULL);
<<<<<<< HEAD
	if (TEXTURE_QUALITY == false)
		gfx_surf.back() = IMG_Load(mods->locate("images/avatar/" + stats[slot].base + "/preview/noalpha/" + stats[slot].head + ".png").c_str());
=======
	alpha.push_back(true);
	if (TEXTURE_QUALITY == false) {
		gfx_surf.back() = IMG_Load(mods->locate("images/avatar/" + stats[slot].base + "/preview/noalpha/" + stats[slot].head + ".png").c_str());
		alpha.back() = false;
	}
>>>>>>> ac29c51a
	if (!gfx_surf.back()) {
		gfx_surf.back() = IMG_Load(mods->locate("images/avatar/" + stats[slot].base + "/preview/" + stats[slot].head + ".png").c_str());
		if (!gfx_surf.back()) {
			fprintf(stderr, "Couldn't load image: %s\n", IMG_GetError());
			SDL_Quit();
			exit(1);
		}
<<<<<<< HEAD
	}

	SDL_SetColorKey(sprites[slot], SDL_SRCCOLORKEY, SDL_MapRGB(sprites[slot]->format, 255, 0, 255));
=======
	}
	if (!alpha_background) {
		SDL_SetColorKey(sprites[slot], SDL_SRCCOLORKEY, SDL_MapRGB(sprites[slot]->format, 255, 0, 255));
	}
>>>>>>> ac29c51a
	for (unsigned int i=0; i<gfx_surf.size(); i++) {
		if (gfx_surf[i] && !alpha[i]) SDL_SetColorKey(gfx_surf[i], SDL_SRCCOLORKEY, SDL_MapRGB(gfx_surf[i]->format, 255, 0, 255));
	}

	dest.x = preview_pos.x;
	dest.y = preview_pos.y;
	dest.w = preview_pos.w;
	dest.h = preview_pos.h;

	// TODO Don't use SDL_BlitSurface() for surfaces with alpha channel, use SDL_gfxBlitRGBA() instead
	for (unsigned int i=0; i<gfx_surf.size(); i++) {
<<<<<<< HEAD
		if (gfx_surf[i]) SDL_BlitSurface(gfx_surf[i], NULL, sprites[slot], &dest);
=======
		if (gfx_surf[i] && !alpha[i]) SDL_BlitSurface(gfx_surf[i], NULL, sprites[slot], &dest);
		else if (gfx_surf[i]) SDL_gfxBlitRGBA(gfx_surf[i], NULL, sprites[slot], &dest);
>>>>>>> ac29c51a
	}

	for (unsigned int i=0; i<gfx_surf.size(); i++) {
		if (gfx_surf[i]) SDL_FreeSurface(gfx_surf[i]);
	}

	// optimize
	if (sprites[slot]) {
		SDL_Surface *cleanup = sprites[slot];
		sprites[slot] = SDL_DisplayFormatAlpha(sprites[slot]);
		SDL_FreeSurface(cleanup);
	}

}


void GameStateLoad::logic() {

	frame_ticker++;
	if (frame_ticker == 64) frame_ticker = 0;
	if (frame_ticker < 32)
		current_frame = frame_ticker / 8;
	else
		current_frame = (63 - frame_ticker) / 8;

	if (!confirm->visible) {
		if (inpt->pressing[CANCEL] && !inpt->lock[CANCEL] && selected_slot >= 0) {
			inpt->lock[CANCEL] = true;
			selected_slot = -1;
			loadPortrait(selected_slot);
			button_action->label = msg->get("New Game");
			button_action->enabled = false;
			button_alternate->enabled = false;
			button_action->refresh();
			button_alternate->refresh();
		}
		if (button_exit->checkClick() || (inpt->pressing[CANCEL] && !inpt->lock[CANCEL])) {
			inpt->lock[CANCEL] = true;
			delete requestedGameState;
			requestedGameState = new GameStateTitle();
		}

		if(loading_requested) {
			loading = true;
			loading_requested = false;
			logicLoading();
		}

		if (button_action->checkClick() || (inpt->pressing[ACCEPT] && !inpt->lock[ACCEPT] && button_action->enabled)) {
			inpt->lock[ACCEPT] = true;
			if (stats[selected_slot].name == "") {
				// create a new game
				GameStateNew* newgame = new GameStateNew();
				newgame->game_slot = selected_slot + 1;
				requestedGameState = newgame;
			}
			else {
				loading_requested = true;
			}
		}
		if (button_alternate->checkClick() || (inpt->pressing[DEL] && !inpt->lock[DEL] && button_alternate->enabled)) {
			inpt->lock[DEL] = true;
			// Display pop-up to make sure save should be deleted
			confirm->visible = true;
			confirm->render();
		}
		// check clicking game slot
		if (inpt->pressing[MAIN1] && !inpt->lock[MAIN1]) {
			for (int i=0; i<GAME_SLOT_MAX; i++) {
				if (isWithin(slot_pos[i], inpt->mouse)) {
					inpt->lock[MAIN1] = true;
					selected_slot = i;
					updateButtons();
				}
			}
		}
		// check arrow keys
		if (inpt->pressing[DOWN] && !inpt->lock[DOWN] && !inpt->lock[MAIN1]) {
			inpt->lock[DOWN] = true;
			selected_slot += 1;
			if (selected_slot > GAME_SLOT_MAX-1) selected_slot = GAME_SLOT_MAX-1;
			updateButtons();
		}
		if (inpt->pressing[UP] && !inpt->lock[UP] && !inpt->lock[MAIN1]) {
			inpt->lock[UP] = true;
			selected_slot -= 1;
			if (selected_slot < 0) selected_slot = 0;
			updateButtons();
		}
	} else if (confirm->visible) {
		confirm->logic();
		if(confirm->confirmClicked) {
			stringstream filename;
			filename << PATH_USER << "save" << (selected_slot+1) << ".txt";
			if(remove(filename.str().c_str()) != 0)
				perror("Error deleting save from path");
			stats[selected_slot] = StatBlock();
			readGameSlot(selected_slot);
			loadPreview(selected_slot);
			loadPortrait(selected_slot);

			updateButtons();

			confirm->visible = false;
			confirm->confirmClicked = false;
		}
	}
}

void GameStateLoad::logicLoading() {
	// load an existing game
	GameStatePlay* play = new GameStatePlay();
	play->resetGame();
	play->game_slot = selected_slot + 1;
	play->loadGame();
	requestedGameState = play;
	loaded = true;
	loading = false;
}

void GameStateLoad::updateButtons() {
	loadPortrait(selected_slot);

	button_action->enabled = true;
	button_action->tooltip = "";
	if (stats[selected_slot].name == "") {
		button_action->label = msg->get("New Game");
		if (!fileExists(mods->locate("maps/spawn.txt"))) {
			button_action->enabled = false;
			button_action->tooltip = msg->get("Enable a story mod to continue");
		}
		button_alternate->enabled = false;
	}
	else {
		button_alternate->enabled = true;
		button_action->label = msg->get("Load Game");
		if (current_map[selected_slot] == "") {
			if (!fileExists(mods->locate("maps/spawn.txt"))) {
				button_action->enabled = false;
				button_action->tooltip = msg->get("Enable a story mod to continue");
			}
		}		
	}
	button_action->refresh();
	button_alternate->refresh();
}

void GameStateLoad::render() {

	SDL_Rect src;
	SDL_Rect dest;

	// display background
	src.w = gameslot_pos.w;
	src.h = gameslot_pos.h * GAME_SLOT_MAX;
	src.x = src.y = 0;
	dest.x = slot_pos[0].x;
	dest.y = slot_pos[0].y;
	SDL_BlitSurface(background, &src, screen, &dest);

	// display selection
	if (selected_slot >= 0) {
		src.w = gameslot_pos.w;
		src.h = gameslot_pos.h;
		src.x = src.y = 0;
		SDL_BlitSurface(selection, &src, screen, &slot_pos[selected_slot]);
	}


	// portrait
	if (selected_slot >= 0 && portrait != NULL) {

		src.w = portrait_pos.w;
		src.h = portrait_pos.h;
		dest.x = portrait_pos.x + (VIEW_W - FRAME_W)/2;
		dest.y = portrait_pos.y + (VIEW_H - FRAME_H)/2;

		SDL_BlitSurface(portrait, &src, screen, &dest);
		SDL_BlitSurface(portrait_border, &src, screen, &dest);
	}

	Point label;
	stringstream ss;

	if( loading_requested || loading || loaded ) {
		label.x = loading_pos.x + (VIEW_W - FRAME_W)/2;
		label.y = loading_pos.y + (VIEW_H - FRAME_H)/2;

		if ( loaded ) {
			label_loading->set(msg->get("Entering game world..."));
		} else {
			label_loading->set(msg->get("Loading saved game..."));
		}

		label_loading->set(label.x, label.y, JUSTIFY_CENTER, VALIGN_TOP, label_loading->get(), color_normal);
		label_loading->render();
	}

	// display text
	for (int slot=0; slot<GAME_SLOT_MAX; slot++) {
		if (stats[slot].name != "") {

			// name
			label.x = slot_pos[slot].x + name_pos.x;
			label.y = slot_pos[slot].y + name_pos.y;
			label_name[slot]->set(label.x, label.y, JUSTIFY_LEFT, VALIGN_TOP, stats[slot].name, color_normal);
			label_name[slot]->render();

			// level
			ss.str("");
			label.x = slot_pos[slot].x + level_pos.x;
			label.y = slot_pos[slot].y + level_pos.y;
			ss << msg->get("Level %d %s", stats[slot].level, msg->get(stats[slot].character_class));
			label_level[slot]->set(label.x, label.y, JUSTIFY_LEFT, VALIGN_TOP, ss.str(), color_normal);
			label_level[slot]->render();

			// map
			label.x = slot_pos[slot].x + map_pos.x;
			label.y = slot_pos[slot].y + map_pos.y;
			label_map[slot]->set(label.x, label.y, JUSTIFY_LEFT, VALIGN_TOP, current_map[slot], color_normal);
			label_map[slot]->render();

			// render character preview
			dest.x = slot_pos[slot].x + sprites_pos.x;
			dest.y = slot_pos[slot].y + sprites_pos.y;
			src.x = current_frame * preview_pos.h;
			src.y = 0;
			src.w = src.h = preview_pos.h;

			SDL_BlitSurface(sprites[slot], &src, screen, &dest);
		}
		else {
			label.x = slot_pos[slot].x + name_pos.x;
			label.y = slot_pos[slot].y + name_pos.y;
			label_name[slot]->set(label.x, label.y, JUSTIFY_LEFT, VALIGN_TOP, msg->get("Empty Slot"), color_normal);
			label_name[slot]->render();
		}
	}
	// display warnings
	if(confirm->visible) confirm->render();

	// display buttons
	button_exit->render();
	button_action->render();
	button_alternate->render();
}

GameStateLoad::~GameStateLoad() {
	SDL_FreeSurface(background);
	SDL_FreeSurface(selection);
	SDL_FreeSurface(portrait_border);
	SDL_FreeSurface(portrait);
	delete button_exit;
	delete button_action;
	delete button_alternate;
	delete items;
	for (int i=0; i<GAME_SLOT_MAX; i++) {
		SDL_FreeSurface(sprites[i]);
	}
	for (int i=0; i<GAME_SLOT_MAX; i++) {
		delete label_name[i];
		delete label_level[i];
		delete label_map[i];
	}
	delete label_loading;
	delete confirm;
}<|MERGE_RESOLUTION|>--- conflicted
+++ resolved
@@ -351,27 +351,19 @@
 			SDL_Quit();
 			exit(1);
 		}
-<<<<<<< HEAD
-=======
 	} else {
 		alpha_background = false;
->>>>>>> ac29c51a
 	}
 
 	// composite the hero graphic
 	for (unsigned int i=0; i<img_gfx.size(); i++) {
 		if (img_gfx[i] == "") continue;
 		gfx_surf.push_back(NULL);
-<<<<<<< HEAD
-		if (TEXTURE_QUALITY == false)
-			gfx_surf.back() = IMG_Load(mods->locate("images/avatar/" + stats[slot].base + "/preview/noalpha/" + img_gfx[i] + ".png").c_str());
-=======
 		alpha.push_back(true);
 		if (TEXTURE_QUALITY == false) {
 			gfx_surf.back() = IMG_Load(mods->locate("images/avatar/" + stats[slot].base + "/preview/noalpha/" + img_gfx[i] + ".png").c_str());
 			alpha.back() = false;
 		}
->>>>>>> ac29c51a
 		if (!gfx_surf.back()) {
 			gfx_surf.back() = IMG_Load(mods->locate("images/avatar/" + stats[slot].base + "/preview/" + img_gfx[i] + ".png").c_str());
 			if (!gfx_surf.back()) {
@@ -382,16 +374,11 @@
 		}
 	}
 	gfx_surf.push_back(NULL);
-<<<<<<< HEAD
-	if (TEXTURE_QUALITY == false)
-		gfx_surf.back() = IMG_Load(mods->locate("images/avatar/" + stats[slot].base + "/preview/noalpha/" + stats[slot].head + ".png").c_str());
-=======
 	alpha.push_back(true);
 	if (TEXTURE_QUALITY == false) {
 		gfx_surf.back() = IMG_Load(mods->locate("images/avatar/" + stats[slot].base + "/preview/noalpha/" + stats[slot].head + ".png").c_str());
 		alpha.back() = false;
 	}
->>>>>>> ac29c51a
 	if (!gfx_surf.back()) {
 		gfx_surf.back() = IMG_Load(mods->locate("images/avatar/" + stats[slot].base + "/preview/" + stats[slot].head + ".png").c_str());
 		if (!gfx_surf.back()) {
@@ -399,16 +386,10 @@
 			SDL_Quit();
 			exit(1);
 		}
-<<<<<<< HEAD
-	}
-
-	SDL_SetColorKey(sprites[slot], SDL_SRCCOLORKEY, SDL_MapRGB(sprites[slot]->format, 255, 0, 255));
-=======
 	}
 	if (!alpha_background) {
 		SDL_SetColorKey(sprites[slot], SDL_SRCCOLORKEY, SDL_MapRGB(sprites[slot]->format, 255, 0, 255));
 	}
->>>>>>> ac29c51a
 	for (unsigned int i=0; i<gfx_surf.size(); i++) {
 		if (gfx_surf[i] && !alpha[i]) SDL_SetColorKey(gfx_surf[i], SDL_SRCCOLORKEY, SDL_MapRGB(gfx_surf[i]->format, 255, 0, 255));
 	}
@@ -418,14 +399,9 @@
 	dest.w = preview_pos.w;
 	dest.h = preview_pos.h;
 
-	// TODO Don't use SDL_BlitSurface() for surfaces with alpha channel, use SDL_gfxBlitRGBA() instead
 	for (unsigned int i=0; i<gfx_surf.size(); i++) {
-<<<<<<< HEAD
-		if (gfx_surf[i]) SDL_BlitSurface(gfx_surf[i], NULL, sprites[slot], &dest);
-=======
 		if (gfx_surf[i] && !alpha[i]) SDL_BlitSurface(gfx_surf[i], NULL, sprites[slot], &dest);
 		else if (gfx_surf[i]) SDL_gfxBlitRGBA(gfx_surf[i], NULL, sprites[slot], &dest);
->>>>>>> ac29c51a
 	}
 
 	for (unsigned int i=0; i<gfx_surf.size(); i++) {
