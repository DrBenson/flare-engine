--- conflicted
+++ resolved
@@ -7,13 +7,9 @@
 #include <SDL.h>
 class Widget {
 public:
-<<<<<<< HEAD
-    virtual void    render  (SDL_Surface *target = NULL) = 0;
-=======
     Widget() {};
 	virtual ~Widget() {};
-	virtual void render() {};
->>>>>>> 04758757
+	virtual void render(SDL_Surface *target = NULL) {};
 private:
 };
 
