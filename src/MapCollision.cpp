--- conflicted
+++ resolved
@@ -170,13 +170,9 @@
 	if (is_outside_map(x, y)) return false;
 
 	// collision type check
-<<<<<<< HEAD
 	const int tile_x = floor(x);
 	const int tile_y = floor(y);
-	return (colmap[tile_x][tile_y] == BLOCKS_NONE);
-=======
 	return (colmap[tile_x][tile_y] == BLOCKS_NONE || colmap[tile_x][tile_y] == MAP_ONLY || colmap[tile_x][tile_y] == MAP_ONLY_ALT);
->>>>>>> aea184aa
 }
 
 /**
