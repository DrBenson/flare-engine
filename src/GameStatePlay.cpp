--- conflicted
+++ resolved
@@ -721,12 +721,8 @@
 }
 
 void GameStatePlay::checkStash() {
-<<<<<<< HEAD
 	int max_interact_distance = 4;
 	int interact_distance = max_interact_distance+1;
-=======
-	int max_interact_distance = UNITS_PER_TILE * 4;
->>>>>>> c7811c86
 
 	if (mapr->stash) {
 		// If triggered, open the stash and inventory menus
@@ -740,7 +736,7 @@
 		if (!menu->inv->visible) menu->stash->visible = false;
 
 		// If the player walks away from the stash, close its menu
-		int interact_distance = (int)calcDist(pc->stats.pos, mapr->stash_pos);
+		interact_distance = (int)calcDist(pc->stats.pos, mapr->stash_pos);
 		if (interact_distance > max_interact_distance || !pc->stats.alive) {
 			menu->stash->visible = false;
 		}
