--- conflicted
+++ resolved
@@ -574,11 +574,7 @@
 	}
 
 	// if close enough to the NPC, open the appropriate interaction screen
-<<<<<<< HEAD
 	if (npc_id != -1 && ((npc_click != -1 && interact_distance < max_interact_distance && pc->stats.alive && pc->stats.humanoid) || eventPendingDialog)) {
-=======
-	if (npc_id != -1 && (npc_click != -1 && interact_distance < max_interact_distance && pc->statBlock()->alive && pc->statBlock()->humanoid || eventPendingDialog)) {
->>>>>>> 5d1d4d65
 		if (inpt->pressing[MAIN1]) inpt->lock[MAIN1] = true;
 		if (inpt->pressing[ACCEPT]) inpt->lock[ACCEPT] = true;
 
@@ -603,11 +599,7 @@
 		menu->npc->setNPC(NULL);
 	}
 
-<<<<<<< HEAD
 	if (npc_id != -1 && ((interact_distance < max_interact_distance && pc->stats.alive && pc->stats.humanoid) || eventPendingDialog)) {
-=======
-	if (npc_id != -1 && interact_distance < max_interact_distance && pc->statBlock()->alive && pc->statBlock()->humanoid || eventPendingDialog) {
->>>>>>> 5d1d4d65
 
 		if (menu->talker->vendor_visible && !menu->vendor->talker_visible) {
 
