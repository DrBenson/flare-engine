--- conflicted
+++ resolved
@@ -567,15 +567,11 @@
 		eventDialogOngoing = true;
 		eventPendingDialog = true;
 		map->event_npc = "";
-		
+
 	}
 
 	// if close enough to the NPC, open the appropriate interaction screen
-<<<<<<< HEAD
-	if (npc_click != -1 && interact_distance < max_interact_distance && pc->statBlock()->alive && pc->statBlock()->humanoid) {
-=======
-	if (npc_click != -1 && interact_distance < max_interact_distance && pc->stats.alive && pc->stats.humanoid || eventPendingDialog) {
->>>>>>> 9616aa89
+	if (npc_click != -1 && interact_distance < max_interact_distance && pc->statBlock()->alive && pc->statBlock()->humanoid || eventPendingDialog) {
 		if (inpt->pressing[MAIN1]) inpt->lock[MAIN1] = true;
 		if (inpt->pressing[ACCEPT]) inpt->lock[ACCEPT] = true;
 
@@ -594,12 +590,7 @@
 		}
 	}
 
-<<<<<<< HEAD
-	if (npc_id != -1 && interact_distance < max_interact_distance && pc->statBlock()->alive && pc->statBlock()->humanoid) {
-=======
-	if (npc_id != -1 && interact_distance < max_interact_distance && pc->stats.alive && pc->stats.humanoid || eventPendingDialog) {
->>>>>>> 9616aa89
-
+	if (npc_id != -1 && interact_distance < max_interact_distance && pc->statBlock()->alive && pc->statBlock()->humanoid || eventPendingDialog) {
 		if (menu->talker->vendor_visible && !menu->vendor->talker_visible) {
 
 			// begin trading
@@ -640,19 +631,14 @@
 			menu->talker->vendor_visible = false;
 			menu->vendor->talker_visible = false;
 		}
-		
+
 		if (eventPendingDialog) eventPendingDialog = false;
 
 	}
 
 	// check for walking away from an NPC
-<<<<<<< HEAD
-	if (npc_id != -1) {
+	if (npc_id != -1 && !eventDialogOngoing) {
 		if (interact_distance > max_interact_distance || !pc->statBlock()->alive) {
-=======
-	if (npc_id != -1 && !eventDialogOngoing) {
-		if (interact_distance > max_interact_distance || !pc->stats.alive) {
->>>>>>> 9616aa89
 			menu->vendor->npc = NULL;
 			menu->talker->npc = NULL;
 			if (menu->vendor->visible || menu->talker->visible) {
@@ -662,7 +648,7 @@
 			npc_id = -1;
 		}
 	}
-	else if (!menu->vendor->visible && !menu->talker->visible || npc_click != -1) { 
+	else if (!menu->vendor->visible && !menu->talker->visible || npc_click != -1) {
 		eventDialogOngoing = false;
 	}
 
