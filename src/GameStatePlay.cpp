--- conflicted
+++ resolved
@@ -721,11 +721,7 @@
 }
 
 void GameStatePlay::checkStash() {
-<<<<<<< HEAD
-=======
-	int max_interact_distance = 4;
->>>>>>> 0134db75
-	int interact_distance;
+	float interact_distance;
 
 	if (mapr->stash) {
 		// If triggered, open the stash and inventory menus
