/*
Copyright © 2012 Justin Jacobs

This file is part of FLARE.

FLARE is free software: you can redistribute it and/or modify it under the terms
of the GNU General Public License as published by the Free Software Foundation,
either version 3 of the License, or (at your option) any later version.

FLARE is distributed in the hope that it will be useful, but WITHOUT ANY
WARRANTY; without even the implied warranty of MERCHANTABILITY or FITNESS FOR A
PARTICULAR PURPOSE.  See the GNU General Public License for more details.

You should have received a copy of the GNU General Public License along with
FLARE.  If not, see http://www.gnu.org/licenses/
*/

/**
 * class EffectManager
 */

#include "Animation.h"
#include "AnimationSet.h"
#include "EffectManager.h"
#include "Settings.h"

EffectManager::EffectManager()
	: bonus_resist(std::vector<int>(ELEMENTS.size(), 0))
	, triggered_others(false)
	, triggered_block(false)
	, triggered_hit(false)
	, triggered_halfdeath(false)
	, triggered_joincombat(false)
	, triggered_death(false)
{
	clearStatus();
}

EffectManager::~EffectManager() {
	for (unsigned i=0; i<effect_list.size(); i++) {
		removeAnimation(i);
	}
}

EffectManager& EffectManager::operator= (const EffectManager &emSource) {
	effect_list.resize(emSource.effect_list.size());

	for (unsigned i=0; i<effect_list.size(); i++) {
		effect_list[i].id = emSource.effect_list[i].id;
		effect_list[i].icon = emSource.effect_list[i].icon;
		effect_list[i].ticks = emSource.effect_list[i].ticks;
		effect_list[i].duration = emSource.effect_list[i].duration;
		effect_list[i].type = emSource.effect_list[i].type;
		effect_list[i].magnitude = emSource.effect_list[i].magnitude;
		effect_list[i].magnitude_max = emSource.effect_list[i].magnitude_max;
		effect_list[i].item = emSource.effect_list[i].item;
		effect_list[i].trigger = emSource.effect_list[i].trigger;
		effect_list[i].render_above = emSource.effect_list[i].render_above;
		effect_list[i].passive_id = emSource.effect_list[i].passive_id;

		if (emSource.effect_list[i].animation_name != "") {
			effect_list[i].animation_name = emSource.effect_list[i].animation_name;
			anim->increaseCount(effect_list[i].animation_name);
			effect_list[i].animation = loadAnimation(effect_list[i].animation_name);
		}
	}
	damage = emSource.damage;
	hpot = emSource.hpot;
	mpot = emSource.mpot;
	speed = emSource.speed;
	immunity = emSource.immunity;
	stun = emSource.stun;
	forced_speed = emSource.forced_speed;
	forced_move = emSource.forced_move;
	revive = emSource.revive;
	bonus_hp = emSource.bonus_hp;
	bonus_hp_regen = emSource.bonus_hp_regen;
	bonus_hp_percent = emSource.bonus_hp_percent;
	bonus_mp = emSource.bonus_mp;
	bonus_mp_regen = emSource.bonus_mp_regen;
	bonus_mp_percent = emSource.bonus_mp_percent;
	bonus_accuracy = emSource.bonus_accuracy;
	bonus_avoidance = emSource.bonus_avoidance;
	bonus_crit = emSource.bonus_crit;
	bonus_offense = emSource.bonus_offense;
	bonus_defense = emSource.bonus_defense;
	bonus_physical = emSource.bonus_physical;
	bonus_mental = emSource.bonus_mental;
	bonus_xp = emSource.bonus_xp;
	bonus_currency = emSource.bonus_currency;
	bonus_item_find = emSource.bonus_item_find;
	bonus_stealth = emSource.bonus_stealth;
	bonus_poise = emSource.bonus_poise;
	triggered_others = emSource.triggered_others;
	triggered_block = emSource.triggered_block;
	triggered_hit = emSource.triggered_hit;
	triggered_halfdeath = emSource.triggered_halfdeath;
	triggered_joincombat = emSource.triggered_joincombat;
	triggered_death = emSource.triggered_death;

	return *this;
}

void EffectManager::clearStatus() {
	damage = 0;
	hpot = 0;
	mpot = 0;
	speed = 100;
	immunity = false;
	stun = false;
	forced_speed = 0;
	forced_move = false;
	revive = false;
	convert = false;
	death_sentence = false;

	bonus_hp = 0;
	bonus_hp_regen = 0;
	bonus_hp_percent = 0;
	bonus_mp = 0;
	bonus_mp_regen = 0;
	bonus_mp_percent = 0;
	bonus_accuracy = 0;
	bonus_avoidance = 0;
	bonus_crit = 0;
	bonus_offense = 0;
	bonus_defense = 0;
	bonus_physical = 0;
	bonus_mental = 0;

	bonus_xp = 0;
	bonus_currency = 0;
	bonus_item_find = 0;
	bonus_stealth = 0;
	bonus_poise = 0;

	for (unsigned i=0; i<bonus_resist.size(); i++) {
		bonus_resist[i] = 0;
	}
}

void EffectManager::logic() {
	clearStatus();

	for (unsigned i=0; i<effect_list.size(); i++) {
		// expire timed effects and total up magnitudes of active effects
		if (effect_list[i].duration >= 0) {
			if (effect_list[i].type == "damage" && effect_list[i].ticks % MAX_FRAMES_PER_SEC == 1) damage += effect_list[i].magnitude;
			else if (effect_list[i].type == "hpot" && effect_list[i].ticks % MAX_FRAMES_PER_SEC == 1) hpot += effect_list[i].magnitude;
			else if (effect_list[i].type == "mpot" && effect_list[i].ticks % MAX_FRAMES_PER_SEC == 1) mpot += effect_list[i].magnitude;
			else if (effect_list[i].type == "speed") speed = (effect_list[i].magnitude * speed) / 100;
			else if (effect_list[i].type == "immunity") immunity = true;
			else if (effect_list[i].type == "stun") stun = true;
			else if (effect_list[i].type == "forced_move") {
				forced_move = true;
				forced_speed = effect_list[i].magnitude;
			}
			else if (effect_list[i].type == "revive") revive = true;
			else if (effect_list[i].type == "convert") convert = true;
			else if (effect_list[i].type == "hp") bonus_hp += effect_list[i].magnitude;
			else if (effect_list[i].type == "hp_regen") bonus_hp_regen += effect_list[i].magnitude;
			else if (effect_list[i].type == "hp_percent") bonus_hp_percent += effect_list[i].magnitude;
			else if (effect_list[i].type == "mp") bonus_mp += effect_list[i].magnitude;
			else if (effect_list[i].type == "mp_regen") bonus_mp_regen += effect_list[i].magnitude;
			else if (effect_list[i].type == "mp_percent") bonus_mp_percent += effect_list[i].magnitude;
			else if (effect_list[i].type == "accuracy") bonus_accuracy += effect_list[i].magnitude;
			else if (effect_list[i].type == "avoidance") bonus_avoidance += effect_list[i].magnitude;
			else if (effect_list[i].type == "crit") bonus_crit += effect_list[i].magnitude;
			else if (effect_list[i].type == "offense") bonus_offense += effect_list[i].magnitude;
			else if (effect_list[i].type == "defense") bonus_defense += effect_list[i].magnitude;
			else if (effect_list[i].type == "physical") bonus_physical += effect_list[i].magnitude;
			else if (effect_list[i].type == "mental") bonus_mental += effect_list[i].magnitude;
			else if (effect_list[i].type == "xp") bonus_xp += effect_list[i].magnitude;
			else if (effect_list[i].type == "currency") bonus_currency += effect_list[i].magnitude;
			else if (effect_list[i].type == "item_find") bonus_item_find += effect_list[i].magnitude;
			else if (effect_list[i].type == "stealth") bonus_stealth += effect_list[i].magnitude;
			else if (effect_list[i].type == "poise") bonus_poise += effect_list[i].magnitude;
			else {
				for (unsigned j=0; j<bonus_resist.size(); j++) {
					if (effect_list[i].type == ELEMENTS[j].name + "_resist")
						bonus_resist[j] += effect_list[i].magnitude;
				}
			}

			if (effect_list[i].duration > 0) {
				if (effect_list[i].ticks > 0) effect_list[i].ticks--;
				if (effect_list[i].ticks == 0) {
				    //death sentence is only applied at the end of the timer
                    if (effect_list[i].type == "death_sentence") death_sentence = true;
					removeEffect(i);
					i--;
					continue;
				}
			}
		}
		// expire shield effects
		if (effect_list[i].magnitude_max > 0 && effect_list[i].magnitude == 0) {
			if (effect_list[i].type == "shield") {
				removeEffect(i);
				i--;
				continue;
			}
		}
		// expire effects based on animations
		if ((effect_list[i].animation && effect_list[i].animation->isLastFrame()) || !effect_list[i].animation) {
			if (effect_list[i].type == "heal") {
				removeEffect(i);
				i--;
				continue;
			}
		}

		// animate
		if (effect_list[i].animation) {
			if (!effect_list[i].animation->isCompleted())
				effect_list[i].animation->advanceFrame();
		}
	}
}

<<<<<<< HEAD
void EffectManager::addEffect(int id, int icon, int duration, int magnitude, std::string type, std::string animation, bool additive, bool item, int trigger, bool render_above, int source_type) {
=======
void EffectManager::addEffect(int id, int icon, int duration, int magnitude, std::string type, std::string animation, bool additive, bool item, int trigger, bool render_above, int passive_id) {
>>>>>>> 7ea1c4ef
	// if we're already immune, don't add negative effects
	if (immunity) {
		if (type == "damage") return;
		else if (type == "speed" && magnitude < 100) return;
		else if (type == "stun") return;
	}

	// only allow one forced_move effect
	// TODO remove this limitation
	if (forced_move) {
		if (type == "forced_move") return;
	}

	for (unsigned i=0; i<effect_list.size(); i++) {
		if (effect_list[i].id == id) {
			if (trigger > -1 && effect_list[i].trigger == trigger) return; // trigger effects can only be cast once per trigger
			if (effect_list[i].duration <= duration && effect_list[i].type != "death_sentence") {
				effect_list[i].ticks = effect_list[i].duration = duration;
				if (effect_list[i].animation) effect_list[i].animation->reset();
			}
			if (effect_list[i].duration > duration && effect_list[i].type == "death_sentence") {
				effect_list[i].ticks = effect_list[i].duration = duration;
				if (effect_list[i].animation) effect_list[i].animation->reset();
			}
			if (additive) break; // this effect will stack
			if (effect_list[i].magnitude_max <= magnitude) {
				effect_list[i].magnitude = effect_list[i].magnitude_max = magnitude;
				if (effect_list[i].animation) effect_list[i].animation->reset();
			}
			return; // we already have this effect
		}
		// if we're adding an immunity effect, remove all negative effects
		if (type == "immunity") {
			clearNegativeEffects();
		}
	}

	Effect e;

	e.id = id;
	e.icon = icon;
	e.ticks = e.duration = duration;
	e.magnitude = e.magnitude_max = magnitude;
	e.type = type;
	e.item = item;
	e.trigger = trigger;
	e.render_above = render_above;
<<<<<<< HEAD
	e.source_type = source_type;
=======
	e.passive_id = passive_id;
>>>>>>> 7ea1c4ef

	if (animation != "") {
		anim->increaseCount(animation);
		e.animation = loadAnimation(animation);
		e.animation_name = animation;
	}

	effect_list.push_back(e);
}

void EffectManager::removeEffect(int id) {
	removeAnimation(id);
	effect_list.erase(effect_list.begin()+id);
}

void EffectManager::removeAnimation(int id) {
	if (effect_list[id].animation && effect_list[id].animation_name != "") {
		anim->decreaseCount(effect_list[id].animation_name);
		delete effect_list[id].animation;
		effect_list[id].animation = NULL;
		effect_list[id].animation_name = "";
	}
}

void EffectManager::removeEffectType(std::string type) {
	for (unsigned i=effect_list.size(); i > 0; i--) {
		if (effect_list[i-1].type == type) removeEffect(i-1);
	}
}

void EffectManager::removeEffectPassive(int id) {
	for (unsigned i=effect_list.size(); i > 0; i--) {
		if (effect_list[i-1].passive_id == id) removeEffect(i-1);
	}
}

void EffectManager::clearEffects() {
	for (unsigned i=effect_list.size(); i > 0; i--) {
		removeEffect(i-1);
	}

	// clear triggers
	triggered_others = triggered_block = triggered_hit = triggered_halfdeath = triggered_joincombat = triggered_death = false;
}

void EffectManager::clearNegativeEffects() {
	for (unsigned i=effect_list.size(); i > 0; i--) {
		if (effect_list[i-1].type == "damage") removeEffect(i-1);
		else if (effect_list[i-1].type == "speed" && effect_list[i-1].magnitude_max < 100) removeEffect(i-1);
		else if (effect_list[i-1].type == "stun") removeEffect(i-1);
	}
}

void EffectManager::clearItemEffects() {
	for (unsigned i=effect_list.size(); i > 0; i--) {
		if (effect_list[i-1].item) removeEffect(i-1);
	}
}

void EffectManager::clearTriggerEffects(int trigger) {
	for (unsigned i=effect_list.size(); i > 0; i--) {
		if (effect_list[i-1].trigger > -1 && effect_list[i-1].trigger == trigger) removeEffect(i-1);
	}
}

int EffectManager::damageShields(int dmg) {
	int over_dmg = dmg;

	for (unsigned i=0; i<effect_list.size(); i++) {
		if (effect_list[i].magnitude_max > 0 && effect_list[i].type == "shield") {
			effect_list[i].magnitude -= dmg;
			if (effect_list[i].magnitude < 0) {
				if (abs(effect_list[i].magnitude) < over_dmg) over_dmg = abs(effect_list[i].magnitude);
				effect_list[i].magnitude = 0;
			} else {
				over_dmg = 0;
			}
		}
	}

	return over_dmg;
}

Animation* EffectManager::loadAnimation(std::string &s) {
	if (s != "") {
		AnimationSet *animationSet = anim->getAnimationSet(s);
		return animationSet->getAnimation();
	}
	return NULL;
}
<|MERGE_RESOLUTION|>--- conflicted
+++ resolved
@@ -218,11 +218,7 @@
 	}
 }
 
-<<<<<<< HEAD
-void EffectManager::addEffect(int id, int icon, int duration, int magnitude, std::string type, std::string animation, bool additive, bool item, int trigger, bool render_above, int source_type) {
-=======
-void EffectManager::addEffect(int id, int icon, int duration, int magnitude, std::string type, std::string animation, bool additive, bool item, int trigger, bool render_above, int passive_id) {
->>>>>>> 7ea1c4ef
+void EffectManager::addEffect(int id, int icon, int duration, int magnitude, std::string type, std::string animation, bool additive, bool item, int trigger, bool render_above, int passive_id, int source_type) {
 	// if we're already immune, don't add negative effects
 	if (immunity) {
 		if (type == "damage") return;
@@ -270,11 +266,8 @@
 	e.item = item;
 	e.trigger = trigger;
 	e.render_above = render_above;
-<<<<<<< HEAD
+	e.passive_id = passive_id;
 	e.source_type = source_type;
-=======
-	e.passive_id = passive_id;
->>>>>>> 7ea1c4ef
 
 	if (animation != "") {
 		anim->increaseCount(animation);
