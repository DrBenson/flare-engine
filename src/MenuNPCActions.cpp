/*
Copyright © 2013-2014 Henrik Andersson
Copyright © 2013 Kurt Rinnert

This file is part of FLARE.

FLARE is free software: you can redistribute it and/or modify it under the terms
of the GNU General Public License as published by the Free Software Foundation,
either version 3 of the License, or (at your option) any later version.

FLARE is distributed in the hope that it will be useful, but WITHOUT ANY
WARRANTY; without even the implied warranty of MERCHANTABILITY or FITNESS FOR A
PARTICULAR PURPOSE.  See the GNU General Public License for more details.

You should have received a copy of the GNU General Public License along with
FLARE.  If not, see http://www.gnu.org/licenses/
*/

/**
 * class MenuNPCActions
 */
#include "CommonIncludes.h"
#include "FileParser.h"
#include "Menu.h"
#include "MenuNPCActions.h"
#include "NPC.h"
#include "Settings.h"
#include "SharedResources.h"
#include "UtilsParsing.h"

#define SEPARATOR_HEIGHT 2
#define ITEM_SPACING 2
#define MENU_BORDER 8

using namespace std;

class Action {
public:
	Action(std::string _id = "", std::string _label = "")
		: id(_id)
		, label(id != "" ? new WidgetLabel() : NULL) {
		if (label)
			label->set(_label);
	}

	Action(const Action &r)
		: id(r.id)
		, label(id != "" ? new WidgetLabel() : NULL) {
		if (label)
			label->set(r.label->get());
	}

	virtual ~Action() {
		delete label;
	}

	std::string id;
	WidgetLabel *label;
	Rect rect;
};

MenuNPCActions::MenuNPCActions()
	: Menu()
	, npc(NULL)
	, is_selected(false)
	, is_empty(true)
	, first_dialog_node(-1)
	, current_action(-1)
	, action_menu(NULL)
	, vendor_label(msg->get("Trade"))
	, cancel_label(msg->get("Cancel"))
	, dialog_selected(false)
	, vendor_selected(false)
	, cancel_selected(false)
	, selected_dialog_node(-1) {
	// Load config settings
	FileParser infile;
	if (infile.open("menus/npc.txt")) {
		while(infile.next()) {
			if (parseMenuKey(infile.key, infile.val))
				continue;

			if(infile.key == "background_color") background_color = toRGBA(infile.val);
			else if(infile.key == "topic_normal_color") topic_normal_color = toRGB(infile.val);
			else if(infile.key == "topic_hilight_color") topic_hilight_color = toRGB(infile.val);
			else if(infile.key == "vendor_normal_color") vendor_normal_color = toRGB(infile.val);
			else if(infile.key == "vendor_hilight_color") vendor_hilight_color = toRGB(infile.val);
			else if(infile.key == "cancel_normal_color") cancel_normal_color = toRGB(infile.val);
			else if(infile.key == "cancel_hilight_color") cancel_hilight_color = toRGB(infile.val);
		}
		infile.close();
	}

	// save the x/y pos coordinates here, since we call align() during each update() call
	base_pos.x = window_area.x;
	base_pos.y = window_area.y;
}

void MenuNPCActions::update() {

	if (action_menu) {
		delete action_menu;
		action_menu = NULL;
	}

	/* get max width and height of action menu */
	int w = 0, h = 0;
	for(size_t i=0; i<npc_actions.size(); i++) {
		h += ITEM_SPACING;
		if (npc_actions[i].label) {
			w = max((int)npc_actions[i].label->bounds.w, w);
			h += npc_actions[i].label->bounds.h;
		}
		else
			h += SEPARATOR_HEIGHT;

		h += ITEM_SPACING;
	}

	/* set action menu position */
	window_area.x = base_pos.x;
	window_area.y = base_pos.y;
	window_area.w = w+(MENU_BORDER*2);
	window_area.h = h+(MENU_BORDER*2);

	align();

	/* update all action menu items */
	int yoffs = MENU_BORDER;
	Color text_color;
	for(size_t i=0; i<npc_actions.size(); i++) {
		npc_actions[i].rect.x = window_area.x + MENU_BORDER;
		npc_actions[i].rect.y = window_area.y + yoffs;
		npc_actions[i].rect.w = w;

		if (npc_actions[i].label) {
			npc_actions[i].rect.h = npc_actions[i].label->bounds.h + (ITEM_SPACING*2);

			if (i == current_action) {
				if (npc_actions[i].id == "id_cancel")
					text_color = cancel_hilight_color;
				else if (npc_actions[i].id == "id_vendor")
					text_color = vendor_hilight_color;
				else
					text_color = topic_hilight_color;

				npc_actions[i].label->set(MENU_BORDER + (w/2),
										  yoffs + (npc_actions[i].rect.h/2) ,
										  JUSTIFY_CENTER, VALIGN_CENTER,
										  npc_actions[i].label->get(), text_color);
			}
			else {
				if (npc_actions[i].id == "id_cancel")
					text_color = cancel_normal_color;
				else if (npc_actions[i].id == "id_vendor")
					text_color = vendor_normal_color;
				else
					text_color = topic_normal_color;

				npc_actions[i].label->set(MENU_BORDER + (w/2),
										  yoffs + (npc_actions[i].rect.h/2),
										  JUSTIFY_CENTER, VALIGN_CENTER,
										  npc_actions[i].label->get(), text_color);
			}

		}
		else
			npc_actions[i].rect.h = SEPARATOR_HEIGHT + (ITEM_SPACING*2);

		yoffs += npc_actions[i].rect.h;
	}

	w += (MENU_BORDER*2);
	h += (MENU_BORDER*2);

	int old_w = -1, old_h = -1;
	if (action_menu) {
		old_w = action_menu->getGraphicsWidth();
		old_h = action_menu->getGraphicsHeight();
	}
	// create background surface if necessary
	if ( old_w != w || old_h != h ) {
		if (action_menu) {
			delete action_menu;
			action_menu = NULL;
		}
		Image *graphics = render_device->createAlphaSurface(w,h);
		Uint32 bg = render_device->MapRGBA(graphics,
										   background_color.r, background_color.g,
<<<<<<< HEAD
										   background_color.b, background_alpha);
		render_device->fillImageWithColor(graphics, NULL, bg);
		action_menu = graphics->createSprite();
=======
										   background_color.b, background_color.a);
		render_device->fillImageWithColor(&surface, NULL, bg);
		action_menu.setGraphics(surface);
		action_menu.setClip(0,0,surface.getWidth(),surface.getHeight());
>>>>>>> 0b7d1ef6
	}

}

void MenuNPCActions::setNPC(NPC *pnpc) {

	// clear actions menu
	npc_actions.clear();

	// reset states
	is_empty = true;
	is_selected = false;
	int topics = 0;
	first_dialog_node = -1;
	current_action = -1;

	npc = pnpc;

	if (npc == NULL)
		return;

	// reset selection
	dialog_selected = vendor_selected = cancel_selected = false;

	/* enumerate available dialog topics */
	std::vector<int> nodes;
	npc->getDialogNodes(nodes);
	for (int i = (int)nodes.size() - 1; i >= 0; i--) {

		if (first_dialog_node == -1 && topics == 0)
			first_dialog_node = nodes[i];

		std::string topic = npc->getDialogTopic(nodes[i]);
		if (topic.length() == 0)
			continue;

		stringstream ss;
		ss.str("");
		ss << "id_dialog_" << nodes[i];

		npc_actions.push_back(Action(ss.str(), topic));
		topics++;
		is_empty = false;
	}

	if (first_dialog_node != -1 && topics == 0)
		topics = 1;

	/* if npc is a vendor add entry */
	if (npc->vendor) {
		if (topics)
			npc_actions.push_back(Action());
		npc_actions.push_back(Action("id_vendor", vendor_label));
		is_empty = false;
	}

	npc_actions.push_back(Action());
	npc_actions.push_back(Action("id_cancel", cancel_label));

	/* if npc is not a vendor and only one topic is
	 available select the topic automatically */
	if (!npc->vendor && topics == 1) {
		dialog_selected = true;
		selected_dialog_node = first_dialog_node;
		is_selected = true;
		return;
	}

	/* if there is no dialogs and npc is a vendor set
	 vendor_selected automatically */
	if (npc->vendor && topics == 0) {
		vendor_selected = true;
		is_selected = true;
		return;
	}

	update();

}

bool MenuNPCActions::empty() {
	return is_empty;
}

bool MenuNPCActions::selection() {
	return is_selected;
}

void MenuNPCActions::logic() {
	if (!visible) return;

	if (NO_MOUSE) {
		if (inpt->lock[ACCEPT])
			return;
		keyboardLogic();
	}
	else {
		if (inpt->lock[MAIN1])
			return;

		/* get action under mouse */
		bool got_action = false;
		for (size_t i=0; i<npc_actions.size(); i++) {

			if (!isWithin(npc_actions[i].rect, inpt->mouse))
				continue;

			got_action = true;

			if (current_action != i) {
				current_action = i;
				update();
			}

			break;
		}

		/* if we dont have an action under mouse skip main1 check */
		if (!got_action) {
			current_action = -1;
			update();
			return;
		}
	}

	/* is main1 pressed */
	if ((int)current_action > -1 && ((inpt->pressing[MAIN1] && !NO_MOUSE) || (inpt->pressing[ACCEPT] && NO_MOUSE))) {
		if (inpt->pressing[MAIN1]) inpt->lock[MAIN1] = true;
		if (inpt->pressing[ACCEPT]) inpt->lock[ACCEPT] = true;


		if (npc_actions[current_action].label == NULL)
			return;
		else if (npc_actions[current_action].id == "id_cancel")
			cancel_selected = true;

		else if (npc_actions[current_action].id == "id_vendor")
			vendor_selected = true;

		else if (npc_actions[current_action].id.compare("id_dialog_")) {
			dialog_selected = true;
			std::stringstream ss;
			std::string tmp(10,' ');
			ss.str(npc_actions[current_action].id);
			ss.read(&tmp[0], 10);
			ss >> selected_dialog_node;
		}

		is_selected = true;
		visible = false;
	}

}

void MenuNPCActions::keyboardLogic() {
	if (inpt->pressing[LEFT]) inpt->lock[LEFT] = true;
	if (inpt->pressing[RIGHT]) inpt->lock[RIGHT] = true;

	if (inpt->pressing[UP] && !inpt->lock[UP]) {
		inpt->lock[UP] = true;
		do {
			current_action--;
			if ((int)current_action < 0)
				current_action = npc_actions.size()-1;
		}
		while (npc_actions[current_action].label == NULL);
	}
	if (inpt->pressing[DOWN] && !inpt->lock[DOWN]) {
		inpt->lock[DOWN] = true;
		do {
			current_action++;
			if (current_action >= npc_actions.size())
				current_action = 0;
		}
		while (npc_actions[current_action].label == NULL);
	}
	update();
}

void MenuNPCActions::render() {
	if (!visible) return;
	if (!action_menu) return;

	action_menu->setDest(window_area);
	render_device->render(action_menu);
	for(size_t i=0; i<npc_actions.size(); i++) {
		if (npc_actions[i].label) {
			npc_actions[i].label->local_frame.x = window_area.x;
			npc_actions[i].label->local_frame.y = window_area.y;
			npc_actions[i].label->render();
		}
	}
}

MenuNPCActions::~MenuNPCActions() {
	if (action_menu)
		delete action_menu;
}
<|MERGE_RESOLUTION|>--- conflicted
+++ resolved
@@ -187,16 +187,9 @@
 		Image *graphics = render_device->createAlphaSurface(w,h);
 		Uint32 bg = render_device->MapRGBA(graphics,
 										   background_color.r, background_color.g,
-<<<<<<< HEAD
-										   background_color.b, background_alpha);
+										   background_color.b, background_color.a);
 		render_device->fillImageWithColor(graphics, NULL, bg);
 		action_menu = graphics->createSprite();
-=======
-										   background_color.b, background_color.a);
-		render_device->fillImageWithColor(&surface, NULL, bg);
-		action_menu.setGraphics(surface);
-		action_menu.setClip(0,0,surface.getWidth(),surface.getHeight());
->>>>>>> 0b7d1ef6
 	}
 
 }
