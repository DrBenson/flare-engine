--- conflicted
+++ resolved
@@ -82,20 +82,11 @@
 	// called by enemy, who definitly wants to drop loot.
 	void addEnemyLoot(const Enemy *e);
 	void checkMapForLoot();
-<<<<<<< HEAD
 	void determineLootByEnemy(const Enemy *e, FPoint pos); // pick from enemy-specific loot table
 	void addLoot(ItemStack stack, FPoint pos);
-	void addCurrency(int count, FPoint pos);
-	ItemStack checkPickup(Point mouse, FPoint cam, FPoint hero_pos, int &currency, MenuInventory *inv);
-	ItemStack checkAutoPickup(FPoint hero_pos, int &currency);
-	ItemStack checkNearestPickup(FPoint hero_pos, int &currency, MenuInventory *inv);
-=======
-	void determineLootByEnemy(const Enemy *e, Point pos); // pick from enemy-specific loot table
-	void addLoot(ItemStack stack, Point pos);
-	ItemStack checkPickup(Point mouse, Point cam, Point hero_pos, MenuInventory *inv);
-	ItemStack checkAutoPickup(Point hero_pos, MenuInventory *inv);
-	ItemStack checkNearestPickup(Point hero_pos, MenuInventory *inv);
->>>>>>> 83a5fe91
+	ItemStack checkPickup(Point mouse, FPoint cam, FPoint hero_pos, MenuInventory *inv);
+	ItemStack checkAutoPickup(FPoint hero_pos, MenuInventory *inv);
+	ItemStack checkNearestPickup(FPoint hero_pos, MenuInventory *inv);
 
 	void addRenders(std::vector<Renderable> &ren, std::vector<Renderable> &ren_dead);
 
