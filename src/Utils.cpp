--- conflicted
+++ resolved
@@ -333,15 +333,11 @@
 
 		case 4:
 			pixel = *(Uint32 *)p;
-<<<<<<< HEAD
-		default:
-			pixel = 0;
-=======
-			break;
+			break;
+
 		default:
 			SDL_UnlockSurface(surface);
 			return false;
->>>>>>> 90f1e72d
 	}
 
 	Uint8 r,g,b,a;
