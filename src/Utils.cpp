/*
Copyright © 2011-2012 Clint Bellanger
Copyright © 2012 Stefan Beller
Copyright © 2013 Henrik Andersson
Copyright © 2013 Kurt Rinnert

This file is part of FLARE.

FLARE is free software: you can redistribute it and/or modify it under the terms
of the GNU General Public License as published by the Free Software Foundation,
either version 3 of the License, or (at your option) any later version.

FLARE is distributed in the hope that it will be useful, but WITHOUT ANY
WARRANTY; without even the implied warranty of MERCHANTABILITY or FITNESS FOR A
PARTICULAR PURPOSE.  See the GNU General Public License for more details.

You should have received a copy of the GNU General Public License along with
FLARE.  If not, see http://www.gnu.org/licenses/
*/

#include "Settings.h"
#include "SharedResources.h"
#include "Utils.h"

#include <cmath>

using namespace std;

Point floor(FPoint fp) {
	Point result;
	result.x = (int)floor(fp.x);
	result.y = (int)floor(fp.y);
	return result;
}

FPoint screen_to_map(int x, int y, float camx, float camy) {
	FPoint r;
	if (TILESET_ORIENTATION == TILESET_ISOMETRIC) {
		float scrx = (x - VIEW_W_HALF) /2;
		float scry = (y - VIEW_H_HALF) /2;

		r.x = (UNITS_PER_PIXEL_X * scrx) + (UNITS_PER_PIXEL_Y * scry) + camx;
		r.y = (UNITS_PER_PIXEL_Y * scry) - (UNITS_PER_PIXEL_X * scrx) + camy;
	}
	else {
		r.x = (x - VIEW_W_HALF) * (UNITS_PER_PIXEL_X ) + camx;
		r.y = (y - VIEW_H_HALF) * (UNITS_PER_PIXEL_Y ) + camy;
	}
	return r;
}

/**
 * Returns a point (in map units) of a given (x,y) tupel on the screen
 * when the camera is at a given position.
 */
Point map_to_screen(float x, float y, float camx, float camy) {
	Point r;

	// adjust to the center of the viewport
	// we do this calculation first to avoid negative integer division
	float adjust_x = (VIEW_W_HALF + 0.5f) * UNITS_PER_PIXEL_X;
	float adjust_y = (VIEW_H_HALF + 0.5f) * UNITS_PER_PIXEL_Y;

	if (TILESET_ORIENTATION == TILESET_ISOMETRIC) {
		r.x = (x - camx - y + camy + adjust_x)/UNITS_PER_PIXEL_X;
		r.y = (x - camx + y - camy + adjust_y)/UNITS_PER_PIXEL_Y;
	}
	else { //TILESET_ORTHOGONAL
		r.x = (x - camx + adjust_x)/UNITS_PER_PIXEL_X;
		r.y = (y - camy + adjust_y)/UNITS_PER_PIXEL_Y;
	}
	return r;
}

Point center_tile(Point p) {
	if (TILESET_ORIENTATION == TILESET_ORTHOGONAL) {
		p.x += TILE_W_HALF;
		p.y += TILE_H_HALF;
	}
	else //TILESET_ISOMETRIC
		p.y += TILE_H_HALF;
	return p;
}

FPoint collision_to_map(Point p) {
	FPoint ret;
	ret.x = p.x + 0.5f;
	ret.y = p.y + 0.5f;
	return ret;
}

Point map_to_collision(FPoint p) {
	Point ret;
	ret.x = (int)floor(p.x);
	ret.y = (int)floor(p.y);
	return ret;
}

/**
 * Apply parameter distance to position and direction
 */
FPoint calcVector(FPoint pos, int direction, float dist) {
	FPoint p;
	p.x = pos.x;
	p.y = pos.y;

	float dist_straight = dist;
	float dist_diag = dist * 0.7071f; //  1/sqrt(2)

	switch (direction) {
		case 0:
			p.x -= dist_diag;
			p.y += dist_diag;
			break;
		case 1:
			p.x -= dist_straight;
			break;
		case 2:
			p.x -= dist_diag;
			p.y -= dist_diag;
			break;
		case 3:
			p.y -= dist_straight;
			break;
		case 4:
			p.x += dist_diag;
			p.y -= dist_diag;
			break;
		case 5:
			p.x += dist_straight;
			break;
		case 6:
			p.x += dist_diag;
			p.y += dist_diag;
			break;
		case 7:
			p.y += dist_straight;
			break;
	}
	return p;
}

float calcDist(FPoint p1, FPoint p2) {
	return sqrt((p2.x - p1.x) * (p2.x - p1.x) + (p2.y - p1.y) * (p2.y - p1.y));
}

/**
 * is target within the area defined by center and radius?
 */
bool isWithin(FPoint center, float radius, FPoint target) {
	return (calcDist(center, target) < radius);
}

/**
 * is target within the area defined by rectangle r?
 */
bool isWithin(Rect r, Point target) {
	return target.x >= r.x && target.y >= r.y && target.x < r.x+r.w && target.y < r.y+r.h;
}

int calcDirection(const FPoint &src, const FPoint &dst) {
	return calcDirection(src.x, src.y, dst.x, dst.y);
}

int calcDirection(float x0, float y0, float x1, float y1) {
	const float pi = 3.1415926535898f;
	float theta = calcTheta(x0, y0, x1, y1);
	float val = theta / (pi/4);
	int dir = ((val < 0) ? ceil(val-0.5) : floor(val+0.5)) + 4;
	dir = (dir + 1) % 8;
	if (dir >= 0 && dir < 8)
		return dir;
	else
		return 0;
}

// convert cartesian to polar theta where (x1,x2) is the origin
float calcTheta(float x1, float y1, float x2, float y2) {
	const float pi = 3.1415926535898f;

	// calculate base angle
	float dx = (float)x2 - (float)x1;
	float dy = (float)y2 - (float)y1;
	float exact_dx = x2 - x1;
	float theta;

	// convert cartesian to polar coordinates
	if (exact_dx == 0) {
		if (dy > 0.0) theta = pi/2.0f;
		else theta = -pi/2.0f;
	}
	else {
		theta = atan(dy/dx);
		if (dx < 0.0 && dy >= 0.0) theta += pi;
		if (dx < 0.0 && dy < 0.0) theta -= pi;
	}
	return theta;
}

std::string abbreviateKilo(int amount) {
	stringstream ss;
	if (amount < 1000)
		ss << amount;
	else
		ss << (amount/1000) << msg->get("k");

	return ss.str();
}

<<<<<<< HEAD
Image * loadTextureImage(std::string filename) {
	Image *graphics;
	graphics = NULL;

	if (!TEXTURE_QUALITY) {
		// try to load noalpa image
		string newname = filename;
		newname.replace(filename.rfind("/"), 0, "/noalpha");
		graphics = render_device->loadGraphicSurface(newname,
				   "Couldn't load image", false, true);
	}

	// Fallback to loading alpha image
	if (!graphics)
		graphics = render_device->loadGraphicSurface(filename);

	return graphics;
=======
void alignToScreenEdge(std::string alignment, Rect *r) {
	if (!r) return;

	if (alignment == "topleft") {
		// do nothing
	}
	else if (alignment == "top") {
		r->x = (VIEW_W_HALF-r->w/2)+r->x;
	}
	else if (alignment == "topright") {
		r->x = (VIEW_W-r->w)+r->x;
	}
	else if (alignment == "left") {
		r->y = (VIEW_H_HALF-r->h/2)+r->y;
	}
	else if (alignment == "center") {
		r->x = (VIEW_W_HALF-r->w/2)+r->x;
		r->y = (VIEW_H_HALF-r->h/2)+r->y;
	}
	else if (alignment == "right") {
		r->x = (VIEW_W-r->w)+r->x;
		r->y = (VIEW_H_HALF-r->h/2)+r->y;
	}
	else if (alignment == "bottomleft") {
		r->y = (VIEW_H-r->h)+r->y;
	}
	else if (alignment == "bottom") {
		r->x = (VIEW_W_HALF-r->w/2)+r->x;
		r->y = (VIEW_H-r->h)+r->y;
	}
	else if (alignment == "bottomright") {
		r->x = (VIEW_W-r->w)+r->x;
		r->y = (VIEW_H-r->h)+r->y;
	}
	else {
		// do nothing
	}
>>>>>>> f880aec6
}<|MERGE_RESOLUTION|>--- conflicted
+++ resolved
@@ -207,7 +207,6 @@
 	return ss.str();
 }
 
-<<<<<<< HEAD
 Image * loadTextureImage(std::string filename) {
 	Image *graphics;
 	graphics = NULL;
@@ -225,7 +224,8 @@
 		graphics = render_device->loadGraphicSurface(filename);
 
 	return graphics;
-=======
+}
+
 void alignToScreenEdge(std::string alignment, Rect *r) {
 	if (!r) return;
 
@@ -263,5 +263,4 @@
 	else {
 		// do nothing
 	}
->>>>>>> f880aec6
 }