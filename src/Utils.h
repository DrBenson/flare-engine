--- conflicted
+++ resolved
@@ -84,15 +84,7 @@
 	{}
 };
 
-// Utility Functions
-<<<<<<< HEAD
-#ifdef _MSC_VER
-	float round(float number);
-#endif // _MSC_VER
-
-=======
-int float_round(float f);
->>>>>>> d065cbc5
+int float_round(float);
 Point round(FPoint fp);
 Point floor(FPoint fp);
 FPoint screen_to_map(int x, int y, float camx, float camy);
