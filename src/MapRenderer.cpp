--- conflicted
+++ resolved
@@ -168,452 +168,7 @@
 	return 0;
 }
 
-<<<<<<< HEAD
-void MapRenderer::loadHeader(FileParser &infile) {
-	if (infile.key == "title") {
-		this->title = msg->get(infile.val);
-	}
-	else if (infile.key == "width") {
-		this->w = toInt(infile.val);
-	}
-	else if (infile.key == "height") {
-		this->h = toInt(infile.val);
-	}
-	else if (infile.key == "tileset") {
-		this->tileset = infile.val;
-	}
-	else if (infile.key == "music") {
-		loadMusic(infile.val);
-	}
-	else if (infile.key == "location") {
-		spawn.x = toInt(infile.nextValue()) + 0.5;
-		spawn.y = toInt(infile.nextValue()) + 0.5;
-		spawn_dir = toInt(infile.nextValue());
-	}
-}
-
-void MapRenderer::loadLayer(FileParser &infile, maprow **current_layer) {
-	if (infile.key == "type") {
-		*current_layer = new maprow[w];
-		if (infile.val == "background") background = *current_layer;
-		else if (infile.val == "fringe") fringe = *current_layer;
-		else if (infile.val == "object") object = *current_layer;
-		else if (infile.val == "foreground") foreground = *current_layer;
-		else if (infile.val == "collision") collision = *current_layer;
-	}
-	else if (infile.key == "format") {
-		if (infile.val != "dec") {
-			fprintf(stderr, "ERROR: maploading: The format of a layer must be \"dec\"!\n");
-			SDL_Quit();
-			exit(1);
-		}
-	}
-	else if (infile.key == "data") {
-		// layer map data handled as a special case
-		// The next h lines must contain layer data.  TODO: err
-		for (int j=0; j<h; j++) {
-			string val = infile.getRawLine() + ',';
-			for (int i=0; i<w; i++)
-				(*current_layer)[i][j] = eatFirstInt(val, ',');
-		}
-		if ((*current_layer) == collision)
-			collider.setmap(collision, w, h);
-	}
-}
-
-void MapRenderer::loadEnemy(FileParser &infile) {
-	if (infile.key == "type") {
-		enemies.back().type = infile.val;
-	}
-	else if (infile.key == "location") {
-		enemies.back().pos.x = toInt(infile.nextValue()) + 0.5;
-		enemies.back().pos.y = toInt(infile.nextValue()) + 0.5;
-	}
-	else if (infile.key == "direction") {
-		enemies.back().direction = toInt(infile.val);
-	}
-	else if (infile.key == "waypoints") {
-		string none = "";
-		string a = infile.nextValue();
-		string b = infile.nextValue();
-
-		while (a != none) {
-			FPoint p;
-			p.x = toInt(a) + 0.5;
-			p.y = toInt(b) + 0.5;
-			enemies.back().waypoints.push(p);
-			a = infile.nextValue();
-			b = infile.nextValue();
-		}
-	}
-	else if (infile.key == "wander_area") {
-		enemies.back().wander = true;
-		enemies.back().wander_area.x = toInt(infile.nextValue()) + 0.5;
-		enemies.back().wander_area.y = toInt(infile.nextValue()) + 0.5;
-		enemies.back().wander_area.w = toInt(infile.nextValue()) + 0.5;
-		enemies.back().wander_area.h = toInt(infile.nextValue()) + 0.5;
-	}
-}
-
-void MapRenderer::loadEnemyGroup(FileParser &infile, Map_Group *group) {
-	if (infile.key == "type") {
-		group->category = infile.val;
-	}
-	else if (infile.key == "level") {
-		group->levelmin = toInt(infile.nextValue());
-		group->levelmax = toInt(infile.nextValue());
-	}
-	else if (infile.key == "location") {
-		group->pos.x = toInt(infile.nextValue());
-		group->pos.y = toInt(infile.nextValue());
-		group->area.x = toInt(infile.nextValue());
-		group->area.y = toInt(infile.nextValue());
-	}
-	else if (infile.key == "number") {
-		group->numbermin = toInt(infile.nextValue());
-		group->numbermax = toInt(infile.nextValue());
-	}
-	else if (infile.key == "chance") {
-		float n = toInt(infile.nextValue()) / 100.0f;
-		group->chance = min(1.0f, max(0.0f, n));
-	}
-}
-
-void MapRenderer::loadNPC(FileParser &infile) {
-	if (infile.key == "type") {
-		npcs.back().id = infile.val;
-	}
-	else if (infile.key == "location") {
-		npcs.back().pos.x = toInt(infile.nextValue()) + 0.5;
-		npcs.back().pos.y = toInt(infile.nextValue()) + 0.5;
-	}
-}
-
-void MapRenderer::loadEvent(FileParser &infile) {
-	if (infile.key == "type") {
-		string type = infile.val;
-		events.back().type = type;
-
-		if      (type == "on_trigger");
-		else if (type == "on_mapexit"); // no need to set keep_after_trigger to false correctly, it's ignored anyway
-		else if (type == "on_leave");
-		else if (type == "on_load") {
-			events.back().keep_after_trigger = false;
-		}
-		else if (type == "on_clear") {
-			events.back().keep_after_trigger = false;
-		}
-		else {
-			fprintf(stderr, "MapRenderer: Loading event in file %s\nEvent type %s unknown, change to \"on_trigger\" to suppress this warning.\n", infile.getFileName().c_str(), type.c_str());
-		}
-	}
-	else if (infile.key == "location") {
-		events.back().location.x = toInt(infile.nextValue());
-		events.back().location.y = toInt(infile.nextValue());
-		events.back().location.w = toInt(infile.nextValue());
-		events.back().location.h = toInt(infile.nextValue());
-	}
-	else if (infile.key == "hotspot") {
-		if (infile.val == "location") {
-			events.back().hotspot.x = events.back().location.x;
-			events.back().hotspot.y = events.back().location.y;
-			events.back().hotspot.w = events.back().location.w;
-			events.back().hotspot.h = events.back().location.h;
-		}
-		else {
-			events.back().hotspot.x = toInt(infile.nextValue());
-			events.back().hotspot.y = toInt(infile.nextValue());
-			events.back().hotspot.w = toInt(infile.nextValue());
-			events.back().hotspot.h = toInt(infile.nextValue());
-		}
-	}
-	else if (infile.key == "cooldown") {
-		events.back().cooldown = parse_duration(infile.val);
-	}
-	else {
-		loadEventComponent(infile);
-	}
-}
-
-void MapRenderer::loadEventComponent(FileParser &infile) {
-	// new event component
-	events.back().components.push_back(Event_Component());
-	Event_Component *e = &events.back().components.back();
-	e->type = infile.key;
-
-	if (infile.key == "tooltip") {
-		e->s = msg->get(infile.val);
-	}
-	else if (infile.key == "power_path") {
-		// x,y are src, if s=="hero" we target the hero,
-		// else we'll use values in a,b as coordinates
-		e->x = toInt(infile.nextValue());
-		e->y = toInt(infile.nextValue());
-
-		string dest = infile.nextValue();
-		if (dest == "hero") {
-			e->s = "hero";
-		}
-		else {
-			e->a = toInt(dest);
-			e->b = toInt(infile.nextValue());
-		}
-	}
-	else if (infile.key == "power_damage") {
-		e->a = toInt(infile.nextValue());
-		e->b = toInt(infile.nextValue());
-	}
-	else if (infile.key == "intermap") {
-		e->s = infile.nextValue();
-		e->x = toInt(infile.nextValue());
-		e->y = toInt(infile.nextValue());
-	}
-	else if (infile.key == "intramap") {
-		e->x = toInt(infile.nextValue());
-		e->y = toInt(infile.nextValue());
-	}
-	else if (infile.key == "mapmod") {
-		e->s = infile.nextValue();
-		e->x = toInt(infile.nextValue());
-		e->y = toInt(infile.nextValue());
-		e->z = toInt(infile.nextValue());
-
-		// add repeating mapmods
-		string repeat_val = infile.nextValue();
-		while (repeat_val != "") {
-			events.back().components.push_back(Event_Component());
-			e = &events.back().components.back();
-			e->type = infile.key;
-			e->s = repeat_val;
-			e->x = toInt(infile.nextValue());
-			e->y = toInt(infile.nextValue());
-			e->z = toInt(infile.nextValue());
-
-			repeat_val = infile.nextValue();
-		}
-	}
-	else if (infile.key == "soundfx") {
-		e->s = infile.nextValue();
-		e->x = e->y = -1;
-
-		std::string s = infile.nextValue();
-		if (s != "") e->x = toInt(s);
-
-		s = infile.nextValue();
-		if (s != "") e->y = toInt(s);
-
-	}
-	else if (infile.key == "loot") {
-		e->s = infile.nextValue();
-		e->x = toInt(infile.nextValue()) + 0.5;
-		e->y = toInt(infile.nextValue()) + 0.5;
-
-		// drop chance
-		string chance = infile.nextValue();
-		if (chance == "fixed") e->z = 0;
-		else e->z = toInt(chance);
-
-		// quantity min/max
-		e->a = toInt(infile.nextValue());
-		if (e->a < 1) e->a = 1;
-		e->b = toInt(infile.nextValue());
-		if (e->b < e->a) e->b = e->a;
-
-		// add repeating loot
-		string repeat_val = infile.nextValue();
-		while (repeat_val != "") {
-			events.back().components.push_back(Event_Component());
-			e = &events.back().components.back();
-			e->type = infile.key;
-			e->s = repeat_val;
-			e->x = toInt(infile.nextValue()) + 0.5;
-			e->y = toInt(infile.nextValue()) + 0.5;
-
-			chance = infile.nextValue();
-			if (chance == "fixed") e->z = 0;
-			else e->z = toInt(chance);
-
-			e->a = toInt(infile.nextValue());
-			if (e->a < 1) e->a = 1;
-			e->b = toInt(infile.nextValue());
-			if (e->b < e->a) e->b = e->a;
-
-			repeat_val = infile.nextValue();
-		}
-	}
-	else if (infile.key == "msg") {
-		e->s = msg->get(infile.val);
-	}
-	else if (infile.key == "shakycam") {
-		e->x = toInt(infile.val);
-	}
-	else if (infile.key == "requires_status") {
-		e->s = infile.nextValue();
-
-		// add repeating requires_status
-		string repeat_val = infile.nextValue();
-		while (repeat_val != "") {
-			events.back().components.push_back(Event_Component());
-			e = &events.back().components.back();
-			e->type = infile.key;
-			e->s = repeat_val;
-
-			repeat_val = infile.nextValue();
-		}
-	}
-	else if (infile.key == "requires_not") {
-		e->s = infile.nextValue();
-
-		// add repeating requires_not
-		string repeat_val = infile.nextValue();
-		while (repeat_val != "") {
-			events.back().components.push_back(Event_Component());
-			e = &events.back().components.back();
-			e->type = infile.key;
-			e->s = repeat_val;
-
-			repeat_val = infile.nextValue();
-		}
-	}
-	else if (infile.key == "requires_level") {
-		e->x = toInt(infile.nextValue());
-	}
-	else if (infile.key == "requires_not_level") {
-		e->x = toInt(infile.nextValue());
-	}
-	else if (infile.key == "requires_item") {
-		e->x = toInt(infile.nextValue());
-
-		// add repeating requires_item
-		string repeat_val = infile.nextValue();
-		while (repeat_val != "") {
-			events.back().components.push_back(Event_Component());
-			e = &events.back().components.back();
-			e->type = infile.key;
-			e->x = toInt(repeat_val);
-
-			repeat_val = infile.nextValue();
-		}
-	}
-	else if (infile.key == "set_status") {
-		e->s = infile.nextValue();
-
-		// add repeating set_status
-		string repeat_val = infile.nextValue();
-		while (repeat_val != "") {
-			events.back().components.push_back(Event_Component());
-			e = &events.back().components.back();
-			e->type = infile.key;
-			e->s = repeat_val;
-
-			repeat_val = infile.nextValue();
-		}
-	}
-	else if (infile.key == "unset_status") {
-		e->s = infile.nextValue();
-
-		// add repeating unset_status
-		string repeat_val = infile.nextValue();
-		while (repeat_val != "") {
-			events.back().components.push_back(Event_Component());
-			e = &events.back().components.back();
-			e->type = infile.key;
-			e->s = repeat_val;
-
-			repeat_val = infile.nextValue();
-		}
-	}
-	else if (infile.key == "remove_item") {
-		e->x = toInt(infile.nextValue());
-
-		// add repeating remove_item
-		string repeat_val = infile.nextValue();
-		while (repeat_val != "") {
-			events.back().components.push_back(Event_Component());
-			e = &events.back().components.back();
-			e->type = infile.key;
-			e->x = toInt(repeat_val);
-
-			repeat_val = infile.nextValue();
-		}
-	}
-	else if (infile.key == "reward_xp") {
-		e->x = toInt(infile.val);
-	}
-	else if (infile.key == "power") {
-		e->x = toInt(infile.val);
-	}
-	else if (infile.key == "spawn") {
-
-		e->s = infile.nextValue();
-		e->x = toInt(infile.nextValue()) + 0.5;
-		e->y = toInt(infile.nextValue()) + 0.5;
-
-		// add repeating spawn
-		string repeat_val = infile.nextValue();
-		while (repeat_val != "") {
-			events.back().components.push_back(Event_Component());
-			e = &events.back().components.back();
-			e->type = infile.key;
-
-			e->s = repeat_val;
-			e->x = toInt(infile.nextValue()) + 0.5;
-			e->y = toInt(infile.nextValue()) + 0.5;
-
-			repeat_val = infile.nextValue();
-		}
-	}
-	else if (infile.key == "stash") {
-		e->s = infile.val;
-	}
-	else if (infile.key == "npc") {
-		e->s = infile.val;
-	}
-	else if (infile.key == "music") {
-		e->s = infile.val;
-	}
-	else if (infile.key == "cutscene") {
-		e->s = infile.val;
-	}
-	else if (infile.key == "repeat") {
-		e->s = infile.val;
-	}
-	else {
-		fprintf(stderr, "MapRenderer: Unknown key value: %s in file %s in section %s\n", infile.key.c_str(), infile.getFileName().c_str(), infile.section.c_str());
-	}
-}
-
-void MapRenderer::clearQueues() {
-	enemies = queue<Map_Enemy>();
-	npcs = queue<Map_NPC>();
-	loot.clear();
-}
-
-/**
- * No guarantee that maps will use all layers
- * Clear all tile layers (e.g. when loading a map)
- */
-void MapRenderer::clearLayers() {
-	delete[] background;
-	delete[] fringe;
-	delete[] object;
-	delete[] foreground;
-	delete[] collision;
-
-	background = 0;
-	fringe = 0;
-	object = 0;
-	foreground = 0;
-	collision = 0;
-
-	SDL_FreeSurface(backgroundsurface);
-	backgroundsurface = 0;
-}
-
-void MapRenderer::loadMusic(const std::string &new_music_filename) {
-=======
 void MapRenderer::loadMusic() {
->>>>>>> bbb0c6ab
 
 	// keep playing if already the correct track
 	if (played_music_filename == music_filename)
@@ -1098,58 +653,11 @@
 
 		for (int x=it->hotspot.x; x < it->hotspot.x + it->hotspot.w; ++x) {
 			for (int y=it->hotspot.y; y < it->hotspot.y + it->hotspot.h; ++y) {
-<<<<<<< HEAD
-
-				bool backgroundmatch = false;
-				bool objectmatch = false;
-
-				Point p = map_to_screen(x,
-										y,
-										shakycam.x,
-										shakycam.y);
-				p = center_tile(p);
-
-				if (const short current_tile = background[x][y]) {
-					// first check if mouse pointer is in rectangle of that tile:
-					SDL_Rect dest;
-					dest.x = p.x - tset.tiles[current_tile].offset.x;
-					dest.y = p.y - tset.tiles[current_tile].offset.y;
-					dest.w = tset.tiles[current_tile].src.w;
-					dest.h = tset.tiles[current_tile].src.h;
-
-					if (isWithin(dest, inpt->mouse)) {
-						// Now that the mouse is within the rectangle of the tile, we can check for
-						// pixel precision. We need to have checked the rectangle first, because
-						// otherwise the pixel precise check might hit a neighbouring tile in the
-						// tileset. We need to calculate the point relative to the
-						Point p1;
-						p1.x = inpt->mouse.x - dest.x + tset.tiles[current_tile].src.x;
-						p1.y = inpt->mouse.y - dest.y + tset.tiles[current_tile].src.y;
-						backgroundmatch = checkPixel(p1, tset.sprites);
-						tip_pos.x = dest.x + dest.w/2;
-						tip_pos.y = dest.y;
-					}
-				}
-				if (const short current_tile = object[x][y]) {
-					SDL_Rect dest;
-					dest.x = p.x - tset.tiles[current_tile].offset.x;
-					dest.y = p.y - tset.tiles[current_tile].offset.y;
-					dest.w = tset.tiles[current_tile].src.w;
-					dest.h = tset.tiles[current_tile].src.h;
-
-					if (isWithin(dest, inpt->mouse)) {
-						Point p1;
-						p1.x = inpt->mouse.x - dest.x + tset.tiles[current_tile].src.x;
-						p1.y = inpt->mouse.y - dest.y + tset.tiles[current_tile].src.y;
-						objectmatch = checkPixel(p1, tset.sprites);
-						tip_pos.x = dest.x + dest.w/2;
-						tip_pos.y = dest.y;
-=======
 				bool matched = false;
 				for (unsigned index = 0; index <= index_objectlayer; ++index) {
 					maprow *current_layer = layers[index];
-					Point p = map_to_screen(x * UNITS_PER_TILE,
-											y * UNITS_PER_TILE,
+					Point p = map_to_screen(x,
+											y,
 											shakycam.x,
 											shakycam.y);
 					p = center_tile(p);
@@ -1174,7 +682,6 @@
 							tip_pos.x = dest.x + dest.w/2;
 							tip_pos.y = dest.y;
 						}
->>>>>>> bbb0c6ab
 					}
 				}
 
