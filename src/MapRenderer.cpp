--- conflicted
+++ resolved
@@ -338,23 +338,10 @@
 				dest.y = p.y - tset.tiles[current_tile].offset.y;
 				// no need to set w and h in dest, as it is ignored
 				// by SDL_BlitSurface
-<<<<<<< HEAD
-				if (wheretorender == NULL) {
-					tset.tiles[current_tile].tile.setDest(dest);
-					tset.tiles[current_tile].tile.setGraphics(*tset.sprites.getGraphics(), false);
-					render_device->render(tset.tiles[current_tile].tile);
-					tset.tiles[current_tile].tile.setGraphics(Image());
-				}
-				else {
-					Rect clip = tset.tiles[current_tile].tile.getClip();
-					render_device->renderToImage(tset.sprites.getGraphics(), clip, wheretorender, dest);
-				}
-=======
 				tset.tiles[current_tile].tile.setDest(dest);
 				tset.tiles[current_tile].tile.setGraphics(*tset.sprites.getGraphics(), false);
 				render_device->render(tset.tiles[current_tile].tile);
 				tset.tiles[current_tile].tile.setGraphics(Image());
->>>>>>> e48f43ab
 			}
 		}
 		j += tiles_width;
@@ -448,39 +435,9 @@
 }
 
 void MapRenderer::renderIso(vector<Renderable> &r, vector<Renderable> &r_dead) {
-<<<<<<< HEAD
-	const Point nulloffset(0, 0);
-	if (ANIMATED_TILES) {
-		for (unsigned i = 0; i < index_objectlayer; ++i)
-			renderIsoLayer(NULL, nulloffset, layers[i]);
-	}
-	else {
-		if (fabs(shakycam.x - backgroundsurfaceoffset.x) > movedistance_to_rerender
-				|| fabs(shakycam.y - backgroundsurfaceoffset.y) > movedistance_to_rerender
-				|| repaint_background) {
-
-			repaint_background = false;
-
-			backgroundsurfaceoffset = shakycam;
-
-			render_device->fillImageWithColor(&backgroundsurface, NULL, 0);
-			Point off(VIEW_W_HALF, VIEW_H_HALF);
-			for (unsigned i = 0; i < index_objectlayer; ++i)
-				renderIsoLayer(&backgroundsurface, off, layers[i]);
-		}
-		Point p = map_to_screen(shakycam.x, shakycam.y , backgroundsurfaceoffset.x, backgroundsurfaceoffset.y);
-		Rect src;
-		src.x = p.x;
-		src.y = p.y;
-		src.w = 2 * VIEW_W;
-		src.h = 2 * VIEW_H;
-		render_device->renderImage(&backgroundsurface, src);
-	}
-=======
 	size_t index = 0;
 	while (index < index_objectlayer)
 		renderIsoLayer(layers[index++]);
->>>>>>> e48f43ab
 
 	renderIsoBackObjects(r_dead);
 	renderIsoFrontObjects(r);
