--- conflicted
+++ resolved
@@ -53,19 +53,12 @@
 		}
 
 		if (infile.key == "level") {
-<<<<<<< HEAD
 			// @ATTR level|integer|Level of the enemy
-			new_enemy.level = atoi(infile.val.c_str());
+			new_enemy.level = toInt(infile.val);
 		}
 		else if (infile.key == "rarity") {
 			// @ATTR rarity|[common,uncommon,rare]|Enemy rarity
-			new_enemy.rarity = infile.val.c_str();
-=======
-			new_enemy.level = toInt(infile.val);
-		}
-		else if (infile.key == "rarity") {
 			new_enemy.rarity = infile.val;
->>>>>>> d7526db7
 		}
 		else if (infile.key == "categories") {
 			// @ATTR categories|string,...|Comma separated list of enemy categories
