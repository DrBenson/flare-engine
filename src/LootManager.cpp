--- conflicted
+++ resolved
@@ -73,12 +73,8 @@
 				tooltip_margin = eatFirstInt(infile.val, ',');
 			}
 			else if (infile.key == "autopickup_range") {
-<<<<<<< HEAD
+				// @ATTR autopickup_range|float|Define the range for autopickup feature
 				AUTOPICKUP_RANGE = toFloat(infile.val);
-=======
-				// @ATTR autopickup_range|integer|Define the range for autopickup feature
-				AUTOPICKUP_RANGE = eatFirstInt(infile.val, ',');
->>>>>>> c7811c86
 			}
 			else if (infile.key == "autopickup_currency") {
 				// @ATTR autopickup_currency|boolean|Enable autopickup for currency
