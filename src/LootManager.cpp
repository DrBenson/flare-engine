/*
Copyright © 2011-2012 Clint Bellanger
Copyright © 2012 Stefan Beller
Copyright © 2013 Henrik Andersson

This file is part of FLARE.

FLARE is free software: you can redistribute it and/or modify it under the terms
of the GNU General Public License as published by the Free Software Foundation,
either version 3 of the License, or (at your option) any later version.

FLARE is distributed in the hope that it will be useful, but WITHOUT ANY
WARRANTY; without even the implied warranty of MERCHANTABILITY or FITNESS FOR A
PARTICULAR PURPOSE.  See the GNU General Public License for more details.

You should have received a copy of the GNU General Public License along with
FLARE.  If not, see http://www.gnu.org/licenses/
*/

/**
 * class LootManager
 *
 * Handles floor loot
 */

#include "Animation.h"
#include "AnimationManager.h"
#include "AnimationSet.h"
#include "CommonIncludes.h"
#include "EnemyManager.h"
#include "FileParser.h"
#include "LootManager.h"
#include "Menu.h"
#include "MenuInventory.h"
#include "SharedGameResources.h"
#include "SharedResources.h"
#include "Utils.h"
#include "UtilsMath.h"
#include "UtilsParsing.h"
#include "WidgetTooltip.h"

#include <limits>

using namespace std;

LootManager::LootManager(StatBlock *_hero) {
	hero = _hero; // we need the player's position for dropping loot in a valid spot

	tip = new WidgetTooltip();

	FileParser infile;
	// load loot animation settings from engine config file
	// @CLASS Loot|Description of engine/loot.txt
	if (infile.open("engine/loot.txt")) {
		while (infile.next()) {
			infile.val = infile.val + ',';

			if (infile.key == "loot_animation") {
				// @ATTR loot_animation|x(int), y(int), w(int), h(int)|
				animation_pos.x = eatFirstInt(infile.val, ',');
				animation_pos.y = eatFirstInt(infile.val, ',');
				animation_pos.w = eatFirstInt(infile.val, ',');
				animation_pos.h = eatFirstInt(infile.val, ',');
			}
			else if (infile.key == "loot_animation_offset") {
				// @ATTR loot_animation_offset|x (integer), y (integer)|
				animation_offset.x = eatFirstInt(infile.val, ',');
				animation_offset.y = eatFirstInt(infile.val, ',');
			}
			else if (infile.key == "tooltip_margin") {
				// @ATTR tooltip_margin|integer|
				tooltip_margin = eatFirstInt(infile.val, ',');
			}
			else if (infile.key == "autopickup_range") {
// @ATTR autopickup_range|integer|Define the range for autopickup feature
				AUTOPICKUP_RANGE = eatFirstInt(infile.val, ',');
			}
			else if (infile.key == "autopickup_currency") {
<<<<<<< HEAD
				// @ATTR autopickup_currency|integer|Enable autopickup for currency
				int currency = eatFirstInt(infile.val, ',');
				if (currency == 1)
					AUTOPICKUP_CURRENCY = true;
				else
					AUTOPICKUP_CURRENCY = false;
=======
				AUTOPICKUP_CURRENCY = toBool(eatFirstString(infile.val, ','));
>>>>>>> d7526db7
			}
			else if (infile.key == "currency_name") {
				// @ATTR currenct_name|string|Define the name of currency in game
				CURRENCY = msg->get(eatFirstString(infile.val, ','));
			}
			else if (infile.key == "vendor_ratio") {
				// @ATTR vendor_ratio|integer|Prices ratio for vendors
				VENDOR_RATIO = eatFirstInt(infile.val, ',') / 100.0f;
			}
<<<<<<< HEAD
			else if (infile.key == "currency_range") {
				// @ATTR currency_range|filename (string),low (integer), high (integer)|
				CurrencyRange cr;
				cr.filename = eatFirstString(infile.val, ',');
				cr.low = eatFirstInt(infile.val, ',');
				cr.high = eatFirstInt(infile.val, ',');
				currency_range.push_back(cr);
			}
=======
>>>>>>> d7526db7
			else if (infile.key == "sfx_loot") {
				// @ATTR sfx_loot|string|Sound effect for dropping loot.
				sfx_loot =  snd->load(eatFirstString(infile.val, ','), "LootManager dropping loot");
			}
<<<<<<< HEAD
			else if (infile.key == "sfx_currency") {
				// @ATTR sfx_currency|string|Sound effect for dropping currency.
				sfx_currency =  snd->load(eatFirstString(infile.val, ','), "LootManager currency");
			}
=======
>>>>>>> d7526db7
		}
		infile.close();
	}

	// reset current map loot
	loot.clear();

	loadGraphics();

	full_msg = false;
}

/**
 * The "loot" variable on each item refers to the "flying loot" animation for that item.
 * Here we load all the animations used by the item database.
 */
void LootManager::loadGraphics() {

	// check all items in the item database
	for (unsigned int i=0; i < items->items.size(); i++) {
		if (items->items[i].loot_animation.empty()) continue;

		for (unsigned int j=0; j<items->items[i].loot_animation.size(); j++) {
			string animationname = "animations/loot/" + items->items[i].loot_animation[j].name + ".txt";
			anim->increaseCount(animationname);
		}
	}
}

void LootManager::handleNewMap() {
	loot.clear();
}

void LootManager::logic() {
	vector<Loot>::iterator it;
	for (it = loot.begin(); it != loot.end(); ++it) {

		// animate flying loot
		it->animation->advanceFrame();

		if (it->animation->isSecondLastFrame()) {
			if (it->stack.item > 0)
				items->playSound(it->stack.item, it->pos);
		}
	}

	checkEnemiesForLoot();
	checkMapForLoot();
}

/**
 * Show all tooltips for loot on the floor
 */
void LootManager::renderTooltips(Point cam) {
	Point dest;

	vector<Loot>::iterator it;
	for (it = loot.begin(); it != loot.end(); ++it) {
		if (it->animation->isLastFrame()) {
			Point p = map_to_screen(it->pos.x, it->pos.y, cam.x, cam.y);
			dest.x = p.x;
			dest.y = p.y + TILE_H_HALF;

			// adjust dest.y so that the tooltip floats above the item
			dest.y -= tooltip_margin;

			// create tooltip data if needed
			if (it->tip.isEmpty()) {

				if (it->stack.item > 0) {
					it->tip = items->getShortTooltip(it->stack);
				}
			}

			tip->render(it->tip, dest, STYLE_TOPLABEL);
		}
	}
}

/**
 * Enemies that drop loot raise a "loot_drop" flag to notify this loot
 * manager to create loot based on that creature's level and position.
 */
void LootManager::checkEnemiesForLoot() {
	ItemStack istack;
	istack.quantity = 1;

	for (unsigned i=0; i < enemiesDroppingLoot.size(); ++i) {
		const Enemy *e = enemiesDroppingLoot[i];
		if (e->stats.quest_loot_id != 0) {
			// quest loot
			istack.item = e->stats.quest_loot_id;
			addLoot(istack, e->stats.pos);
		}
		else { // random loot
			//determine position
			Point pos = hero->pos;
			if (mapr->collider.is_valid_position(e->stats.pos.x, e->stats.pos.y, MOVEMENT_NORMAL, false))
				pos = e->stats.pos;

			determineLootByEnemy(e, pos);
		}
	}
	enemiesDroppingLoot.clear();
}

void LootManager::addEnemyLoot(const Enemy *e) {
	enemiesDroppingLoot.push_back(e);
}

/**
 * As map events occur, some might have a component named "loot"
 * Loot is created at component x,y
 */
void LootManager::checkMapForLoot() {
	Point p;
	Event_Component *ec;
	ItemStack new_loot;
	std::vector<int> possible_ids;
	int common_chance = -1;

	int chance = rand() % 100;

	// first drop any 'fixed' (0% chance) items
	for (unsigned i = mapr->loot.size(); i > 0; i--) {
		ec = &mapr->loot[i-1];
		if (ec->z == 0) {
			p.x = ec->x;
			p.y = ec->y;

			new_loot.quantity = randBetween(ec->a,ec->b);

			// an item id of 0 means we should drop currency instead
			if (ec->s == "currency" || toInt(ec->s) == 0 || toInt(ec->s) == CURRENCY_ID) {
				new_loot.item = CURRENCY_ID;
				new_loot.quantity = new_loot.quantity * (100 + hero->get(STAT_CURRENCY_FIND)) / 100;
			}
			else {
				new_loot.item = toInt(ec->s);
			}

			addLoot(new_loot, p);

			mapr->loot.erase(mapr->loot.begin()+i-1);
		}
	}

	// now pick up to 1 random item to drop
	for (unsigned i = mapr->loot.size(); i > 0; i--) {
		ec = &mapr->loot[i-1];

		if (possible_ids.empty()) {
			// Don't use item find bonus for currency
			int max_chance = ec->z;
			if (ec->s != "currency" && toInt(ec->s) != 0 && toInt(ec->s) != CURRENCY_ID)
				max_chance = ec->z * (hero->get(STAT_ITEM_FIND) + 100) / 100;

			// find the rarest loot less than the chance roll
			if (chance < max_chance) {
				possible_ids.push_back(i-1);
				common_chance = ec->z;
				i=mapr->loot.size(); // start searching from the beginning
				continue;
			}
		}
		else {
			// include loot with identical chances
			if (ec->z == common_chance)
				possible_ids.push_back(i-1);
		}
	}
	if (!possible_ids.empty()) {
		// if there was more than one item with the same chance, randomly pick one of them
		int chosen_loot = 0;
		if (possible_ids.size() > 1) chosen_loot = rand() % possible_ids.size();

		ec = &mapr->loot[chosen_loot];
		p.x = ec->x;
		p.y = ec->y;

		new_loot.quantity = randBetween(ec->a,ec->b);

		// an item id of 0 means we should drop currency instead
		if (ec->s == "currency" || toInt(ec->s) == 0 || toInt(ec->s) == CURRENCY_ID) {
			new_loot.item = CURRENCY_ID;
			new_loot.quantity = new_loot.quantity * (100 + hero->get(STAT_CURRENCY_FIND)) / 100;
		}
		else {
			new_loot.item = toInt(ec->s);
		}

		addLoot(new_loot, p);
	}

	mapr->loot.clear();
}

/**
 * This function is called when there definitely is a piece of loot dropping
 * calls addLoot()
 */
void LootManager::determineLootByEnemy(const Enemy *e, Point pos) {
	ItemStack new_loot;
	std::vector<int> possible_ids;
	std::vector<Point> possible_ranges;
	Point range;
	int common_chance = -1;

	int chance = rand() % 100;

	for (unsigned i=0; i<e->stats.loot.size(); i++) {
		if (possible_ids.empty()) {
			// Don't use item find bonus for currency
			int max_chance = e->stats.loot[i].chance;
			if (e->stats.loot[i].id != 0 && e->stats.loot[i].id != CURRENCY_ID)
				max_chance = e->stats.loot[i].chance * (hero->get(STAT_ITEM_FIND) + 100) / 100;

			// find the rarest loot less than the chance roll
			if (chance < max_chance) {
				possible_ids.push_back(e->stats.loot[i].id);
				common_chance = e->stats.loot[i].chance;

				range.x = e->stats.loot[i].count_min;
				range.y = e->stats.loot[i].count_max;
				possible_ranges.push_back(range);

				i=-1; // start searching from the beginning
				continue;
			}
		}
		else {
			// include loot with identical chances
			if (e->stats.loot[i].chance == common_chance) {
				possible_ids.push_back(e->stats.loot[i].id);

				range.x = e->stats.loot[i].count_min;
				range.y = e->stats.loot[i].count_max;
				possible_ranges.push_back(range);

			}
		}
	}

	if (!possible_ids.empty()) {

		int roll = rand() % possible_ids.size();
		new_loot.item = possible_ids[roll];
		new_loot.quantity = randBetween(possible_ranges[roll].x, possible_ranges[roll].y);

		// an item id of 0 means we should drop currency instead
		if (new_loot.item == 0 || new_loot.item == CURRENCY_ID) {
			new_loot.item = CURRENCY_ID;
			new_loot.quantity = (new_loot.quantity * (100 + hero->get(STAT_CURRENCY_FIND))) / 100;
		}

		addLoot(new_loot, pos);

	}
}

void LootManager::addLoot(ItemStack stack, Point pos) {
	// TODO: z-sort insert?
	Loot ld;
	ld.stack = stack;
	ld.pos.x = pos.x;
	ld.pos.y = pos.y;

	int index = items->items[stack.item].loot_animation.size()-1;
	for (unsigned int i=0; i<items->items[stack.item].loot_animation.size(); i++) {
		if (stack.quantity >= items->items[stack.item].loot_animation[i].low && (stack.quantity <= items->items[stack.item].loot_animation[i].high || items->items[stack.item].loot_animation[i].high == 0)) {
			index = i;
			break;
		}
	}
	const string anim_id = items->items[stack.item].loot_animation[index].name;
	const string animationname = "animations/loot/" + anim_id + ".txt";
	ld.loadAnimation(animationname);
	loot.push_back(ld);
	snd->play(sfx_loot, GLOBAL_VIRTUAL_CHANNEL, pos, false);
}

/**
 * Click on the map to pick up loot.  We need the camera position to translate
 * screen coordinates to map locations.  We need the hero position because
 * the hero has to be within range to pick up an item.
 */
ItemStack LootManager::checkPickup(Point mouse, Point cam, Point hero_pos, MenuInventory *inv) {
	Point p;
	SDL_Rect r;
	ItemStack loot_stack;
	loot_stack.item = 0;
	loot_stack.quantity = 0;

	// I'm starting at the end of the loot list so that more recently-dropped
	// loot is picked up first.  If a player drops several loot in the same
	// location, picking it back up will work like a stack.
	vector<Loot>::iterator it;
	for (it = loot.end(); it != loot.begin(); ) {
		--it;

		// loot close enough to pickup?
		if (abs(hero_pos.x - it->pos.x) < LOOT_RANGE && abs(hero_pos.y - it->pos.y) < LOOT_RANGE && !it->isFlying()) {

			p = map_to_screen(it->pos.x, it->pos.y, cam.x, cam.y);

			r.w = 32;
			r.h = 48;
			r.x = p.x - 16;
			r.y = p.y - 32;

			// clicked in pickup hotspot?
			if (mouse.x > r.x && mouse.x < r.x+r.w &&
					mouse.y > r.y && mouse.y < r.y+r.h) {

				if (it->stack.item > 0 && !(inv->full(it->stack.item))) {
					loot_stack = it->stack;
					it = loot.erase(it);
					return loot_stack;
				}
				else if (it->stack.item > 0) {
					full_msg = true;
				}
			}
		}
	}
	return loot_stack;
}

/**
 * Autopickup loot if enabled in the engine
 * Currently, only currency is checked for autopickup
 */
ItemStack LootManager::checkAutoPickup(Point hero_pos, MenuInventory *inv) {
	ItemStack loot_stack;
	loot_stack.item = 0;
	loot_stack.quantity = 0;

	vector<Loot>::iterator it;
	for (it = loot.end(); it != loot.begin(); ) {
		--it;
		if (abs(hero_pos.x - it->pos.x) < AUTOPICKUP_RANGE && abs(hero_pos.y - it->pos.y) < AUTOPICKUP_RANGE && !it->isFlying()) {
			if (it->stack.item == CURRENCY_ID && AUTOPICKUP_CURRENCY) {
				if (!(inv->full(it->stack.item))) {
					loot_stack = it->stack;
					it = loot.erase(it);
					return loot_stack;
				}
			}
		}
	}
	return loot_stack;
}

ItemStack LootManager::checkNearestPickup(Point hero_pos, MenuInventory *inv) {
	ItemStack loot_stack;
	loot_stack.item = 0;
	loot_stack.quantity = 0;

	int best_distance = std::numeric_limits<int>::max();

	vector<Loot>::iterator it;
	vector<Loot>::iterator nearest = loot.end();

	for (it = loot.end(); it != loot.begin(); ) {
		--it;

		int distance = (int)calcDist(hero_pos,it->pos);
		if (distance < LOOT_RANGE && distance < best_distance) {
			best_distance = distance;
			nearest = it;
		}
	}

	if (nearest != loot.end()) {
		if (nearest->stack.item > 0 && !(inv->full(nearest->stack.item))) {
			loot_stack = nearest->stack;
			loot.erase(nearest);
			return loot_stack;
		}
		else if (nearest->stack.item > 0) {
			full_msg = true;
		}
	}

	return loot_stack;
}

void LootManager::addRenders(vector<Renderable> &ren, vector<Renderable> &ren_dead) {
	vector<Loot>::iterator it;
	for (it = loot.begin(); it != loot.end(); ++it) {
		Renderable r = it->animation->getCurrentFrame(0);
		r.map_pos.x = it->pos.x;
		r.map_pos.y = it->pos.y;

		(it->animation->isLastFrame() ? ren_dead : ren).push_back(r);
	}
}

LootManager::~LootManager() {
	// remove all items in the item database
	for (unsigned int i=0; i < items->items.size(); i++) {
		if (items->items[i].loot_animation.empty()) continue;

		for (unsigned int j=0; j<items->items[i].loot_animation.size(); j++) {
			string animationname = "animations/loot/" + items->items[i].loot_animation[j].name + ".txt";
			anim->decreaseCount(animationname);
		}
	}

	// remove items, so Loots get destroyed!
	loot.clear();

	anim->cleanUp();

	snd->unload(sfx_loot);

	delete tip;
}<|MERGE_RESOLUTION|>--- conflicted
+++ resolved
@@ -72,20 +72,11 @@
 				tooltip_margin = eatFirstInt(infile.val, ',');
 			}
 			else if (infile.key == "autopickup_range") {
-// @ATTR autopickup_range|integer|Define the range for autopickup feature
+			  // @ATTR autopickup_range|integer|Define the range for autopickup feature
 				AUTOPICKUP_RANGE = eatFirstInt(infile.val, ',');
 			}
 			else if (infile.key == "autopickup_currency") {
-<<<<<<< HEAD
-				// @ATTR autopickup_currency|integer|Enable autopickup for currency
-				int currency = eatFirstInt(infile.val, ',');
-				if (currency == 1)
-					AUTOPICKUP_CURRENCY = true;
-				else
-					AUTOPICKUP_CURRENCY = false;
-=======
 				AUTOPICKUP_CURRENCY = toBool(eatFirstString(infile.val, ','));
->>>>>>> d7526db7
 			}
 			else if (infile.key == "currency_name") {
 				// @ATTR currenct_name|string|Define the name of currency in game
@@ -95,28 +86,10 @@
 				// @ATTR vendor_ratio|integer|Prices ratio for vendors
 				VENDOR_RATIO = eatFirstInt(infile.val, ',') / 100.0f;
 			}
-<<<<<<< HEAD
-			else if (infile.key == "currency_range") {
-				// @ATTR currency_range|filename (string),low (integer), high (integer)|
-				CurrencyRange cr;
-				cr.filename = eatFirstString(infile.val, ',');
-				cr.low = eatFirstInt(infile.val, ',');
-				cr.high = eatFirstInt(infile.val, ',');
-				currency_range.push_back(cr);
-			}
-=======
->>>>>>> d7526db7
 			else if (infile.key == "sfx_loot") {
 				// @ATTR sfx_loot|string|Sound effect for dropping loot.
 				sfx_loot =  snd->load(eatFirstString(infile.val, ','), "LootManager dropping loot");
 			}
-<<<<<<< HEAD
-			else if (infile.key == "sfx_currency") {
-				// @ATTR sfx_currency|string|Sound effect for dropping currency.
-				sfx_currency =  snd->load(eatFirstString(infile.val, ','), "LootManager currency");
-			}
-=======
->>>>>>> d7526db7
 		}
 		infile.close();
 	}
