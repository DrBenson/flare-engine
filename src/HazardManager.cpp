/*
Copyright © 2011-2012 Clint Bellanger
Copyright © 2012 Stefan Beller

This file is part of FLARE.

FLARE is free software: you can redistribute it and/or modify it under the terms
of the GNU General Public License as published by the Free Software Foundation,
either version 3 of the License, or (at your option) any later version.

FLARE is distributed in the hope that it will be useful, but WITHOUT ANY
WARRANTY; without even the implied warranty of MERCHANTABILITY or FITNESS FOR A
PARTICULAR PURPOSE.  See the GNU General Public License for more details.

You should have received a copy of the GNU General Public License along with
FLARE.  If not, see http://www.gnu.org/licenses/
*/

/**
 * class HazardManager
 *
 * Holds the collection of hazards (active attacks, spells, etc) and handles group operations
 */

#include "Avatar.h"
#include "Animation.h"
#include "EnemyManager.h"
#include "Hazard.h"
#include "HazardManager.h"
#include "SharedGameResources.h"

using namespace std;

HazardManager::HazardManager() {
}

void HazardManager::logic() {

	// remove all hazards with lifespan 0.  Most hazards still display their last frame.
	for (int i=h.size()-1; i>=0; i--) {
		if (h[i]->lifespan == 0)
			expire(i);
	}

	checkNewHazards();

	// handle single-frame transforms
	for (int i=h.size()-1; i>=0; i--) {
		h[i]->logic();

		// remove all hazards that need to die immediately (e.g. exit the map)
		if (h[i]->remove_now) {
			expire(i);
			continue;
		}


		// if a moving hazard hits a wall, check for an after-effect
		if (h[i]->hit_wall && h[i]->wall_power > 0) {
			Point target;
			target.x = (int)(h[i]->pos.x);
			target.y = (int)(h[i]->pos.y);

			powers->activate(h[i]->wall_power, h[i]->src_stats, target);
			if (powers->powers[h[i]->wall_power].directional) powers->hazards.back()->animationKind = h[i]->animationKind;

		}

	}

	bool hit;

	// handle collisions
	for (unsigned int i=0; i<h.size(); i++) {
		if (h[i]->isDangerousNow()) {

			// process hazards that can hurt enemies
			if (h[i]->source_type != SOURCE_TYPE_ENEMY) { //hero or neutral sources
				for (unsigned int eindex = 0; eindex < enemies->enemies.size(); eindex++) {

					// only check living enemies
					if (enemies->enemies[eindex]->stats.hp > 0 && h[i]->active && (enemies->enemies[eindex]->stats.hero_ally == h[i]->target_party)) {
						if (isWithin(h[i]->pos, h[i]->radius, enemies->enemies[eindex]->stats.pos)) {
							if (!h[i]->hasEntity(enemies->enemies[eindex])) {
								h[i]->addEntity(enemies->enemies[eindex]);
								// hit!
								hit = enemies->enemies[eindex]->takeHit(*h[i]);
								if (!h[i]->multitarget && hit) {
									h[i]->active = false;
									if (!h[i]->complete_animation) h[i]->lifespan = 0;
								}
							}
						}
					}

				}
			}

			// process hazards that can hurt the hero
			if (h[i]->source_type != SOURCE_TYPE_HERO && h[i]->source_type != SOURCE_TYPE_ALLY) { //enemy or neutral sources
<<<<<<< HEAD
				if (hero->stats.hp > 0 && h[i]->active) {
					if (isWithin(h[i]->pos, h[i]->radius, hero->stats.pos)) {
						if (!h[i]->hasEntity(hero)) {
							h[i]->addEntity(hero);
=======
				if (pc->stats.hp > 0 && h[i]->active) {
					if (isWithin(round(h[i]->pos), h[i]->radius, pc->stats.pos)) {
						if (!h[i]->hasEntity(pc)) {
							h[i]->addEntity(pc);
>>>>>>> 1b587d8e
							// hit!
							hit = pc->takeHit(*h[i]);
							if (!h[i]->multitarget && hit) {
								h[i]->active = false;
								if (!h[i]->complete_animation) h[i]->lifespan = 0;
							}
						}
					}
				}

				//now process allies
				for (unsigned int eindex = 0; eindex < enemies->enemies.size(); eindex++) {
					// only check living allies
					if (enemies->enemies[eindex]->stats.hp > 0 && h[i]->active && enemies->enemies[eindex]->stats.hero_ally) {
						if (isWithin(h[i]->pos, h[i]->radius, enemies->enemies[eindex]->stats.pos)) {
							if (!h[i]->hasEntity(enemies->enemies[eindex])) {
								h[i]->addEntity(enemies->enemies[eindex]);
								// hit!
								hit = enemies->enemies[eindex]->takeHit(*h[i]);
								if (!h[i]->multitarget && hit) {
									h[i]->active = false;
									if (!h[i]->complete_animation) h[i]->lifespan = 0;
								}
							}
						}
					}
				}

			}

		}
	}
}

/**
 * Look for hazards generated this frame
 * TODO: all these hazards will originate from PowerManager instead
 */
void HazardManager::checkNewHazards() {

	// check PowerManager for hazards
	while (!powers->hazards.empty()) {
		Hazard *new_haz = powers->hazards.front();
		powers->hazards.pop();
		//new_haz->setCollision(collider);

		h.push_back(new_haz);
	}

	// check hero hazards
	if (pc->haz != NULL) {
		h.push_back(pc->haz);
		pc->haz = NULL;
	}

	// check monster hazards
	for (unsigned int eindex = 0; eindex < enemies->enemies.size(); eindex++) {
		if (enemies->enemies[eindex]->haz != NULL) {
			h.push_back(enemies->enemies[eindex]->haz);
			enemies->enemies[eindex]->haz = NULL;
		}
	}
}

void HazardManager::expire(int index) {
	delete h[index];
	h.erase(h.begin()+index);
}

/**
 * Reset all hazards and get new collision object
 */
void HazardManager::handleNewMap() {
	for (unsigned int i = 0; i < h.size(); i++)
		delete h[i];
	h.clear();
}

/**
 * addRenders()
 * Map objects need to be drawn in Z order, so we allow a parent object (GameEngine)
 * to collect all mobile sprites each frame.
 */
void HazardManager::addRenders(vector<Renderable> &r, vector<Renderable> &r_dead) {
	for (unsigned int i=0; i<h.size(); i++)
		h[i]->addRenderable(r, r_dead);
}

HazardManager::~HazardManager() {
	for (unsigned int i = 0; i < h.size(); i++)
		delete h[i];
	// h.clear(); not needed in destructor
}<|MERGE_RESOLUTION|>--- conflicted
+++ resolved
@@ -98,17 +98,10 @@
 
 			// process hazards that can hurt the hero
 			if (h[i]->source_type != SOURCE_TYPE_HERO && h[i]->source_type != SOURCE_TYPE_ALLY) { //enemy or neutral sources
-<<<<<<< HEAD
-				if (hero->stats.hp > 0 && h[i]->active) {
-					if (isWithin(h[i]->pos, h[i]->radius, hero->stats.pos)) {
-						if (!h[i]->hasEntity(hero)) {
-							h[i]->addEntity(hero);
-=======
 				if (pc->stats.hp > 0 && h[i]->active) {
-					if (isWithin(round(h[i]->pos), h[i]->radius, pc->stats.pos)) {
+					if (isWithin(h[i]->pos, h[i]->radius, pc->stats.pos)) {
 						if (!h[i]->hasEntity(pc)) {
 							h[i]->addEntity(pc);
->>>>>>> 1b587d8e
 							// hit!
 							hit = pc->takeHit(*h[i]);
 							if (!h[i]->multitarget && hit) {
