/*
Copyright © 2012 Clint Bellanger

This file is part of FLARE.

FLARE is free software: you can redistribute it and/or modify it under the terms
of the GNU General Public License as published by the Free Software Foundation,
either version 3 of the License, or (at your option) any later version.

FLARE is distributed in the hope that it will be useful, but WITHOUT ANY
WARRANTY; without even the implied warranty of MERCHANTABILITY or FITNESS FOR A
PARTICULAR PURPOSE.  See the GNU General Public License for more details.

You should have received a copy of the GNU General Public License along with
FLARE.  If not, see http://www.gnu.org/licenses/
*/

#pragma once
#ifndef BEHAVIOR_STANDARD_H
#define BEHAVIOR_STANDARD_H

#include "EnemyBehavior.h"
#include "Utils.h"

using namespace std;

class Enemy;
class Point;

class BehaviorStandard : public EnemyBehavior {
private:

	// logic steps
	void doUpkeep();
	virtual void findTarget();
	void checkPower();
	void checkMove();
	virtual void checkMoveStateStance();
	virtual void checkMoveStateMove();
	void updateState();

protected:
<<<<<<< HEAD
	float hero_dist;
	float target_dist;
	FPoint pursue_pos;
=======
    //variables for patfinding
	vector<Point> path;
	Point prev_target;
	bool collided;
	bool path_found;
	int chance_calc_path;

	int hero_dist;
	int target_dist;
	Point pursue_pos;
>>>>>>> 8d07293e
	// targeting vars
	bool los;
	//when fleeing, the enemy moves away from the pursue_pos
	bool fleeing;
	bool move_to_safe_dist;

public:
	BehaviorStandard(Enemy *_e);
	void logic();

};

#endif<|MERGE_RESOLUTION|>--- conflicted
+++ resolved
@@ -40,22 +40,16 @@
 	void updateState();
 
 protected:
-<<<<<<< HEAD
-	float hero_dist;
-	float target_dist;
-	FPoint pursue_pos;
-=======
     //variables for patfinding
-	vector<Point> path;
-	Point prev_target;
+	vector<FPoint> path;
+	FPoint prev_target;
 	bool collided;
 	bool path_found;
 	int chance_calc_path;
 
-	int hero_dist;
-	int target_dist;
-	Point pursue_pos;
->>>>>>> 8d07293e
+	float hero_dist;
+	float target_dist;
+	FPoint pursue_pos;
 	// targeting vars
 	bool los;
 	//when fleeing, the enemy moves away from the pursue_pos
