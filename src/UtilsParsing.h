/*
Copyright © 2011-2012 Clint Bellanger

This file is part of FLARE.

FLARE is free software: you can redistribute it and/or modify it under the terms
of the GNU General Public License as published by the Free Software Foundation,
either version 3 of the License, or (at your option) any later version.

FLARE is distributed in the hope that it will be useful, but WITHOUT ANY
WARRANTY; without even the implied warranty of MERCHANTABILITY or FITNESS FOR A
PARTICULAR PURPOSE.  See the GNU General Public License for more details.

You should have received a copy of the GNU General Public License along with
FLARE.  If not, see http://www.gnu.org/licenses/
*/

#ifndef UTILS_PARSING_H
#define UTILS_PARSING_H

#include <string>
#include <typeinfo>

bool isInt(const std::string& s);
unsigned short xtoi(char c);
unsigned short xtoi(const std::string& hex);
char btox(bool b1, bool b2, bool b3, bool b4);
std::string trim(const std::string& s, char c);
std::string parse_section_title(const std::string& s);
void parse_key_pair(const std::string& s, std::string& key, std::string& val);
int eatFirstInt(std::string& s, char separator);
unsigned short eatFirstHex(std::string& s, char separator);
std::string eatFirstString(std::string& s, char separator);
std::string getNextToken(const std::string& s, size_t& cursor, char separator);
std::string stripCarriageReturn(const std::string& line);
<<<<<<< HEAD
std::string getLine(std::istream& infile);
=======
std::string getLine(std::ifstream& infile);
bool tryParseValue(const std::type_info & type, const char * value, void * output);
bool tryParseValue(const std::type_info & type, const std::string & value, void * output);
std::string toString(const std::type_info & type, void * value);
>>>>>>> 857ee67b

#endif<|MERGE_RESOLUTION|>--- conflicted
+++ resolved
@@ -33,13 +33,9 @@
 std::string eatFirstString(std::string& s, char separator);
 std::string getNextToken(const std::string& s, size_t& cursor, char separator);
 std::string stripCarriageReturn(const std::string& line);
-<<<<<<< HEAD
-std::string getLine(std::istream& infile);
-=======
 std::string getLine(std::ifstream& infile);
 bool tryParseValue(const std::type_info & type, const char * value, void * output);
 bool tryParseValue(const std::type_info & type, const std::string & value, void * output);
 std::string toString(const std::type_info & type, void * value);
->>>>>>> 857ee67b
 
 #endif