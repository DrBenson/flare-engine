--- conflicted
+++ resolved
@@ -38,11 +38,8 @@
 bool tryParseValue(const std::type_info & type, const std::string & value, void * output);
 std::string toString(const std::type_info & type, void * value);
 int toInt(const std::string& s, int default_value = 0);
-<<<<<<< HEAD
 float toFloat(const std::string &s, float default_value = 0.0);
-=======
 unsigned long toUnsignedLong(const std::string& s, unsigned long default_value = 0);
->>>>>>> 1332cec4
 bool toBool(std::string value);
 
 #endif