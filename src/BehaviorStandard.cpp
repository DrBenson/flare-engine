--- conflicted
+++ resolved
@@ -394,9 +394,7 @@
 			if (!mapr->collider.line_of_movement(e->stats.pos.x, e->stats.pos.y, pc->stats.pos.x, pc->stats.pos.y, e->stats.movement_type)) {
 
 				// if a path is returned, target first waypoint
-<<<<<<< HEAD
-				std::vector<FPoint> path;
-=======
+
                 bool recalculate_path = false;
 
                 //if theres no path, it needs to be calculated
@@ -440,8 +438,6 @@
                     if(calcDist(e->stats.pos, pursue_pos) <= 64)
                         path.pop_back();
                 }
->>>>>>> 8d07293e
-
 			}
 			else{
                 path.clear();
@@ -470,7 +466,7 @@
 		FPoint waypoint = e->stats.waypoints.front();
 		FPoint pos = e->stats.pos;
 		// if the patroller is close to the waypoint
-		if (abs(waypoint.x - pos.x) < 0.5 && abs(waypoint.y - pos.y) < 0.5) {
+		if (fabs(waypoint.x - pos.x) < 0.5 && fabs(waypoint.y - pos.y) < 0.5) {
 			e->stats.waypoints.pop();
 			e->stats.waypoints.push(waypoint);
 			e->stats.waypoint_pause_ticks = e->stats.waypoint_pause;
@@ -480,7 +476,7 @@
 	// if a wandering enemy reaches its destination early, reset wander_ticks
 	if (e->stats.wander) {
 		FPoint pos = e->stats.pos;
-		if (abs(pursue_pos.x - pos.x) < 0.5 && abs(pursue_pos.y - pos.y) < 0.5) {
+		if (fabs(pursue_pos.x - pos.x) < 0.5 && fabs(pursue_pos.y - pos.y) < 0.5) {
 			e->stats.wander_ticks = 0;
 		}
 		if (e->stats.wander_ticks == 0 && e->stats.wander_pause_ticks == 0) {
