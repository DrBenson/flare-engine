--- conflicted
+++ resolved
@@ -25,17 +25,12 @@
 #include "UtilsMath.h"
 #include "SharedGameResources.h"
 
-<<<<<<< HEAD
-BehaviorStandard::BehaviorStandard(Enemy *_e, EnemyManager *_em) : EnemyBehavior(_e, _em)
+BehaviorStandard::BehaviorStandard(Enemy *_e) : EnemyBehavior(_e)
     , path()
     , prev_target()
     , collided(false)
     , path_found(false)
     , chance_calc_path(0){
-
-=======
-BehaviorStandard::BehaviorStandard(Enemy *_e) : EnemyBehavior(_e) {
->>>>>>> 1b587d8e
 	los = false;
 	hero_dist = 0;
 	target_dist = 0;
@@ -368,15 +363,9 @@
 		if (++e->stats.turn_ticks > e->stats.turn_delay) {
 
 			// if blocked, face in pathfinder direction instead
-<<<<<<< HEAD
-			if (!e->map->collider.line_of_movement(e->stats.pos.x, e->stats.pos.y, e->stats.hero_pos.x, e->stats.hero_pos.y, e->stats.movement_type)) {
-=======
 			if (!mapr->collider.line_of_movement(e->stats.pos.x, e->stats.pos.y, pc->stats.pos.x, pc->stats.pos.y, e->stats.movement_type)) {
 
->>>>>>> 1b587d8e
 				// if a path is returned, target first waypoint
-
-<<<<<<< HEAD
                 bool recalculate_path = false;
 
                 //if theres no path, it needs to be calculated
@@ -410,7 +399,7 @@
                 if(recalculate_path){
                     chance_calc_path = -100;
                     path.clear();
-                    path_found = e->map->collider.compute_path(e->stats.pos, pursue_pos, path, e->stats.movement_type);
+                    path_found = mapr->collider.compute_path(e->stats.pos, pursue_pos, path, e->stats.movement_type);
                 }
 
                 if(!path.empty()){
@@ -421,11 +410,6 @@
                         path.pop_back();
                 }
 
-=======
-				mapr->collider.compute_path(e->stats.pos, pursue_pos, path, e->stats.movement_type);
-				if(!path.empty())
-					pursue_pos = path.back();
->>>>>>> 1b587d8e
 			}
 			else{
                 path.clear();
