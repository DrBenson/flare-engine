/*
Copyright © 2011-2012 kitano
Copyright © 2013-2014 Henrik Andersson

This file is part of FLARE.

FLARE is free software: you can redistribute it and/or modify it under the terms
of the GNU General Public License as published by the Free Software Foundation,
either version 3 of the License, or (at your option) any later version.

FLARE is distributed in the hope that it will be useful, but WITHOUT ANY
WARRANTY; without even the implied warranty of MERCHANTABILITY or FITNESS FOR A
PARTICULAR PURPOSE.  See the GNU General Public License for more details.

You should have received a copy of the GNU General Public License along with
FLARE.  If not, see http://www.gnu.org/licenses/
*/

/**
 * class Menu
 *
 * The base class for Menu objects
 */

#pragma once
#ifndef MENU_H
#define MENU_H

#include "CommonIncludes.h"
#include "SoundManager.h"

class Menu {
public:
        Menu();
	virtual ~Menu();

	void setBackground(std::string background_image);
	void setBackgroundDest(Rect &dest);
	void setBackgroundClip(Rect &clip);
	virtual void align();
	virtual void render();

	bool visible;
	Rect window_area;
	std::string alignment;
<<<<<<< HEAD
=======

	virtual void align();
	virtual bool parseMenuKey(const std::string &key, const std::string &val);
	virtual void render() = 0;

>>>>>>> a61f9c9a
	SoundManager::SoundID sfx_open;
	SoundManager::SoundID sfx_close;

private:
	Sprite *background;

};

#endif
<|MERGE_RESOLUTION|>--- conflicted
+++ resolved
@@ -43,14 +43,9 @@
 	bool visible;
 	Rect window_area;
 	std::string alignment;
-<<<<<<< HEAD
-=======
 
-	virtual void align();
 	virtual bool parseMenuKey(const std::string &key, const std::string &val);
-	virtual void render() = 0;
 
->>>>>>> a61f9c9a
 	SoundManager::SoundID sfx_open;
 	SoundManager::SoundID sfx_close;
 
