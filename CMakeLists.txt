--- conflicted
+++ resolved
@@ -20,14 +20,8 @@
   set(CMAKE_MODULE_LINKER_FLAGS_DEBUG "-pg")
 endif()
 
-<<<<<<< HEAD
-set(BINDIR  "games"             CACHE STRING "where to install game binary")
-set(DATADIR "share/games/flare" CACHE STRING "where to install game data")
-include_directories(./src/)
-=======
 set(BINDIR  "games"             CACHE STRING "Directory from CMAKE_INSTALL_PREFIX where game executable will be installed.")
 set(DATADIR "share/games/flare" CACHE STRING "Directory from CMAKE_INSTALL_PREFIX where game data files will be installed.")
->>>>>>> 857ee67b
 
 add_definitions(-DDATA_INSTALL_DIR="${CMAKE_INSTALL_PREFIX}/${DATADIR}")
 
@@ -64,8 +58,7 @@
 
 # Sources
 
-Set (FLARE_SOURCES_EXCEPT_MAIN
-
+Set (FLARE_SOURCES 
 	./src/Entity.cpp
 	./src/Animation.cpp
 	./src/AStarNode.cpp
@@ -118,7 +111,6 @@
 	./src/SaveLoad.cpp
 	./src/Settings.cpp
 	./src/SharedResources.cpp
-	./src/SmartSurface.cpp
 	./src/StatBlock.cpp
 	./src/TileSet.cpp
 	./src/Utils.cpp
@@ -128,18 +120,7 @@
 	./src/WidgetInput.cpp
 	./src/WidgetLabel.cpp
 	./src/WidgetTooltip.cpp
-)
-	
-Set (FLARE_SOURCES 
-	${FLARE_SOURCES_EXCEPT_MAIN}
 	./src/main.cpp
-)
-
-Set (FLARE_TEST_SOURCES
-	${FLARE_SOURCES_EXCEPT_MAIN}
-	./src/tests/UtilsParsingTests.cpp
-	./src/tests/ScopedPtrTests.cpp
-	./src/tests/RunAll.cpp
 )
 
 # Add icon and file info to executable for Windows systems
@@ -151,7 +132,6 @@
 ENDIF (WIN32)
 
 Add_Executable (flare ${FLARE_SOURCES})
-Add_Executable (flare-tests EXCLUDE_FROM_ALL ${FLARE_TEST_SOURCES})
 
 # libSDLMain comes with libSDL if needed on certain platforms
 If (NOT SDLMAIN_LIBRARY)
@@ -159,8 +139,6 @@
 EndIf (NOT SDLMAIN_LIBRARY)
 
 Target_Link_Libraries (flare ${SDL_LIBRARY} ${SDLMIXER_LIBRARY} ${SDLIMAGE_LIBRARY} ${SDLTTF_LIBRARY} ${SDLMAIN_LIBRARY})
-Target_Link_Libraries (flare-tests ${SDL_LIBRARY} ${SDLMIXER_LIBRARY} ${SDLIMAGE_LIBRARY}
-	${SDLTTF_LIBRARY} ${SDLMAIN_LIBRARY} boost_unit_test_framework)
 
 
 set(FLARE_EXECUTABLE_PATH ${CMAKE_INSTALL_PREFIX}/${BINDIR}/flare)
