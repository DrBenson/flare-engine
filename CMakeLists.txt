Project (Flare)
cmake_minimum_required (VERSION 2.6)

Set (PACKAGE "FLARE")
Set (VERSION "0.19")

<<<<<<< HEAD
=======
option(USE_SDL2 "USE_SDL2" ON)
if (USE_SDL2)
	add_definitions(-DUSE_SDL2)
endif (USE_SDL2)

>>>>>>> ae920a7d
# Default definitions
if (NOT MSVC)
  set(CMAKE_CXX_FLAGS "${CMAKE_CXX_FLAGS} -Wall -Wextra -Wunused -Wshadow -Woverloaded-virtual -Wunreachable-code")
  set(CMAKE_CXX_FLAGS "${CMAKE_CXX_FLAGS} -fno-math-errno -fno-exceptions")
endif (NOT MSVC)

if(CMAKE_BUILD_TYPE STREQUAL "Release")
  set(CMAKE_CXX_FLAGS_RELEASE "-O2 -g0")
elseif(CMAKE_BUILD_TYPE STREQUAL "RelWithDebInfo")
  set(CMAKE_CXX_FLAGS_RELWITHDEBINFO "-O2 -g")
elseif(CMAKE_BUILD_TYPE STREQUAL "MinSizeRel")
  set(CMAKE_CXX_FLAGS_MINSIZEREL "-Os -g0")
elseif(CMAKE_BUILD_TYPE STREQUAL "Debug")
  set(CMAKE_CXX_FLAGS_DEBUG "-O0 -g3 -pg")
  set(CMAKE_EXE_LINKER_FLAGS_DEBUG "-pg")
  set(CMAKE_SHARED_LINKER_FLAGS_DEBUG "-pg")
  set(CMAKE_MODULE_LINKER_FLAGS_DEBUG "-pg")
endif()

set(BINDIR  "games"             CACHE STRING "Directory from CMAKE_INSTALL_PREFIX where game executable will be installed.")
set(DATADIR "share/games/flare" CACHE STRING "Directory from CMAKE_INSTALL_PREFIX where game data files will be installed.")
set(MANDIR  "share/man"         CACHE STRING "Directory from CMAKE_INSTALL_PREFIX where manual pages will be installed.")

If(NOT IS_ABSOLUTE "${BINDIR}")
	set(FLARE_EXECUTABLE_PATH ${CMAKE_INSTALL_PREFIX}/${BINDIR}/flare)
Else(NOT IS_ABSOLUTE "${BINDIR}")
	set(FLARE_EXECUTABLE_PATH ${BINDIR}/flare)
EndIf(NOT IS_ABSOLUTE "${BINDIR}")

If(NOT IS_ABSOLUTE "${DATADIR}")
	add_definitions(-DDATA_INSTALL_DIR="${CMAKE_INSTALL_PREFIX}/${DATADIR}")
Else(NOT IS_ABSOLUTE "${DATADIR}")
	add_definitions(-DDATA_INSTALL_DIR="${DATADIR}")
EndIf(NOT IS_ABSOLUTE "${DATADIR}")

# Detect missing dependencies
# First, search for SDL2 modules, provided USE_SDL 2 is enabled
# If any of these modules can't be found, we'll try to fall back to SDL 1.2

Include(FindPkgConfig)

If (USE_SDL2)
	PKG_SEARCH_MODULE(SDL2 REQUIRED sdl2)
	If (NOT SDL2_FOUND)
		Message (ERROR "Couldn't find SDL2 development files. On Debian-based systems (such as Ubuntu) you should install the 'libsdl2-dev' package.")
		Set (USE_SDL2 Off)
	Else (NOT SDL2_FOUND)
		INCLUDE_DIRECTORIES(${SDL2_INCLUDE_DIRS})
	EndIf (NOT SDL2_FOUND)
EndIf (USE_SDL2)

If (USE_SDL2)
	PKG_SEARCH_MODULE(SDL2IMAGE REQUIRED SDL2_image)
	If (NOT SDL2IMAGE_FOUND)
		Message (ERROR "Couldn't find SDL2-image development files. On Debian-based systems (such as Ubuntu) you should install the 'libsdl2-image-dev' package.")
		Set (USE_SDL2 Off)
	Else (NOT SDL2IMAGE_FOUND)
		INCLUDE_DIRECTORIES(${SDL2IMAGE_INCLUDE_DIRS})
	EndIf (NOT SDL2IMAGE_FOUND)
EndIf (USE_SDL2)

If (USE_SDL2)
	PKG_SEARCH_MODULE(SDL2MIXER REQUIRED SDL2_mixer)
	If (NOT SDL2MIXER_FOUND)
		Message (ERROR "Couldn't find SDL2-mixer development files. On Debian-based systems (such as Ubuntu) you should install the 'libsdl2-mixer-dev' package.")
		Set (USE_SDL2 Off)
	Else (NOT SDL2MIXER_FOUND)
		INCLUDE_DIRECTORIES(${SDL2MIXER_INCLUDE_DIRS})
	EndIf (NOT SDL2MIXER_FOUND)
EndIf (USE_SDL2)

If (USE_SDL2)
	PKG_SEARCH_MODULE(SDL2TTF REQUIRED SDL2_ttf)
	If (NOT SDL2TTF_FOUND)
		Message (ERROR "Couldn't find SDL2-ttf development files. On Debian-based systems (such as Ubuntu) you should install the 'libsdl2-ttf-dev' package.")
		Set (USE_SDL2 Off)
	Else (NOT SDL2TTF_FOUND)
		INCLUDE_DIRECTORIES(${SDL2TTF_INCLUDE_DIRS})
	EndIf (NOT SDL2TTF_FOUND)
EndIf (USE_SDL2)

# Try to find SDL 1.2 packages
If (NOT USE_SDL2)
	Find_Package (SDL REQUIRED)
	If (NOT SDL_FOUND)
	  Message (FATAL_ERROR "Couldn't find SDL development files. On Debian-based systems (such as Ubuntu) you should install the 'libsdl1.2-dev' package.")
	Else (NOT SDL_FOUND)
	  Include_Directories (${SDL_INCLUDE_DIR})
	EndIf (NOT SDL_FOUND)

	Find_Package (SDL_mixer REQUIRED)
	If (NOT SDLMIXER_FOUND)
	  Message (FATAL_ERROR "Couldn't find SDL-mixer development files. On Debian-based systems (such as Ubuntu) you should install the 'libsdl-mixer1.2-dev' package.")
	Else (NOT SDLMIXER_FOUND)
	  Include_Directories (${SDLMIXER_INCLUDE_DIR})
	EndIf (NOT SDLMIXER_FOUND)

	Find_Package (SDL_image REQUIRED)
	If (NOT SDLIMAGE_FOUND)
	  Message (FATAL_ERROR "Couldn't find SDL-image development files. On Debian-based systems (such as Ubuntu) you should install the 'libsdl-image1.2-dev' package.")
	Else (NOT SDLIMAGE_FOUND)
	  Include_Directories (${SDLIMAGE_INCLUDE_DIR})
	EndIf (NOT SDLIMAGE_FOUND)

	Find_Package (SDL_ttf REQUIRED)
	If (NOT SDLTTF_FOUND)
	  Message (FATAL_ERROR "Couldn't find SDL-ttf development files. On Debian-based systems (such as Ubuntu) you should install the 'libsdl-ttf2.0-dev' package.")
	Else (NOT SDLTTF_FOUND)
	  Include_Directories (${SDLTTF_INCLUDE_DIR})
	EndIf (NOT SDLTTF_FOUND)
EndIf (NOT USE_SDL2)


# Sources

Set (FLARE_SOURCES
	./src/BehaviorAlly.cpp
	./src/Entity.cpp
	./src/Animation.cpp
	./src/AnimationManager.cpp
	./src/AnimationSet.cpp
	./src/AStarContainer.cpp
	./src/AStarNode.cpp
	./src/Avatar.cpp
	./src/BehaviorStandard.cpp
	./src/CampaignManager.cpp
	./src/CombatText.cpp
	./src/CursorManager.cpp
	./src/EffectManager.cpp
	./src/Enemy.cpp
	./src/EnemyBehavior.cpp
	./src/EnemyGroupManager.cpp
	./src/EnemyManager.cpp
	./src/EventManager.cpp
	./src/FileParser.cpp
	./src/FontEngine.cpp
	./src/GameState.cpp
	./src/GameStateConfig.cpp
	./src/GameStateCutscene.cpp
	./src/GameStateTitle.cpp
	./src/GameStateLoad.cpp
	./src/GameStatePlay.cpp
	./src/GameStateResolution.cpp
	./src/GameStateNew.cpp
	./src/GameSwitcher.cpp
	./src/GetText.cpp
	./src/Hazard.cpp
	./src/HazardManager.cpp
	./src/InputState.cpp
	./src/ItemManager.cpp
	./src/ItemStorage.cpp
	./src/Loot.cpp
	./src/LootManager.cpp
	./src/Map.cpp
	./src/MapCollision.cpp
	./src/MapRenderer.cpp
	./src/Menu.cpp
	./src/MenuActionBar.cpp
	./src/MenuActiveEffects.cpp
	./src/MenuBook.cpp
	./src/MenuCharacter.cpp
	./src/MenuConfirm.cpp
	./src/MenuEnemy.cpp
	./src/MenuExit.cpp
	./src/MenuHUDLog.cpp
	./src/MenuInventory.cpp
	./src/MenuItemStorage.cpp
	./src/MenuLog.cpp
	./src/MenuManager.cpp
	./src/MenuMiniMap.cpp
	./src/MenuNPCActions.cpp
	./src/MenuPowers.cpp
	./src/MenuStash.cpp
	./src/MenuStatBar.cpp
	./src/MenuTalker.cpp
	./src/MenuVendor.cpp
	./src/MessageEngine.cpp
	./src/ModManager.cpp
	./src/NPC.cpp
	./src/NPCManager.cpp
	./src/PowerManager.cpp
	./src/QuestLog.cpp
	./src/RenderDevice.cpp
	./src/RenderDeviceList.cpp
	./src/SaveLoad.cpp
	./src/SDL_gfxBlitFunc.c
	./src/SDLRenderDevice.cpp
	./src/Settings.cpp
	./src/SharedGameResources.cpp
	./src/SharedResources.cpp
	./src/StatBlock.cpp
	./src/Stats.cpp
	./src/SoundManager.cpp
	./src/TileSet.cpp
	./src/TooltipData.cpp
	./src/Utils.cpp
	./src/UtilsDebug.cpp
	./src/UtilsFileSystem.cpp
	./src/UtilsParsing.cpp
	./src/Widget.cpp
	./src/WidgetCheckBox.cpp
	./src/WidgetButton.cpp
	./src/WidgetInput.cpp
 	./src/WidgetLabel.cpp
 	./src/WidgetListBox.cpp
	./src/WidgetScrollBar.cpp
	./src/WidgetScrollBox.cpp
	./src/WidgetSlider.cpp
	./src/WidgetSlot.cpp
 	./src/WidgetTabControl.cpp
	./src/WidgetTooltip.cpp
	./src/main.cpp
)

# Add icon and file info to executable for Windows systems
IF (WIN32)
  SET(FLARE_SOURCES
    ${FLARE_SOURCES}
    ./src/Flare.rc
    )
ENDIF (WIN32)

Add_Executable (flare ${FLARE_SOURCES})

# libSDLMain comes with libSDL if needed on certain platforms
If (NOT SDLMAIN_LIBRARY)
  Set (SDLMAIN_LIBRARY "")
EndIf (NOT SDLMAIN_LIBRARY)

If (USE_SDL2)
	Target_Link_Libraries (flare ${CMAKE_LD_FLAGS} ${SDL2_LIBRARIES} ${SDL2IMAGE_LIBRARIES} ${SDL2MIXER_LIBRARIES} ${SDL2TTF_LIBRARIES})
Else (USE_SDL2)
	Target_Link_Libraries (flare ${CMAKE_LD_FLAGS} ${SDL_LIBRARY} ${SDLMIXER_LIBRARY} ${SDLIMAGE_LIBRARY} ${SDLTTF_LIBRARY} ${SDLMAIN_LIBRARY})
EndIF (USE_SDL2)



# installing to the proper places
install(PROGRAMS
  ${CMAKE_CURRENT_BINARY_DIR}/flare
  DESTINATION ${BINDIR})
install(DIRECTORY
  "${CMAKE_CURRENT_SOURCE_DIR}/mods"
  DESTINATION ${DATADIR}/default)
install(FILES
  "${CMAKE_CURRENT_SOURCE_DIR}/distribution/flare.man"
  DESTINATION ${MANDIR}/man6
  RENAME flare.6)
<|MERGE_RESOLUTION|>--- conflicted
+++ resolved
@@ -4,14 +4,12 @@
 Set (PACKAGE "FLARE")
 Set (VERSION "0.19")
 
-<<<<<<< HEAD
-=======
 option(USE_SDL2 "USE_SDL2" ON)
 if (USE_SDL2)
 	add_definitions(-DUSE_SDL2)
 endif (USE_SDL2)
 
->>>>>>> ae920a7d
+
 # Default definitions
 if (NOT MSVC)
   set(CMAKE_CXX_FLAGS "${CMAKE_CXX_FLAGS} -Wall -Wextra -Wunused -Wshadow -Woverloaded-virtual -Wunreachable-code")
