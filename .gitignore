flare
flare.exe
CMakeFiles/
CMakeCache.txt
Makefile
cmake_install.cmake
<<<<<<< HEAD
*.swp
=======
build/
# ignore also vim swap files
.*.sw*
>>>>>>> 5ea45e0b
<|MERGE_RESOLUTION|>--- conflicted
+++ resolved
@@ -4,10 +4,6 @@
 CMakeCache.txt
 Makefile
 cmake_install.cmake
-<<<<<<< HEAD
-*.swp
-=======
 build/
 # ignore also vim swap files
-.*.sw*
->>>>>>> 5ea45e0b
+.*.sw*